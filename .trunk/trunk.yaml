version: 0.1
cli:
<<<<<<< HEAD
  version: 1.17.2
=======
  version: 1.15.0
>>>>>>> 0791f5ae
plugins:
  sources:
    - id: trunk
      ref: v1.2.3
      uri: https://github.com/trunk-io/plugins
lint:
  enabled:
    - bandit@1.7.5
<<<<<<< HEAD
    - checkov@3.0.34
    - osv-scanner@1.4.3
    - trivy@0.47.0
    - trufflehog@3.62.1
    - svgo@3.0.3
    - cspell@8.0.0
    - actionlint@1.6.26
=======
    - checkov@2.4.9
    - osv-scanner@1.4.0
    - trivy@0.45.0
    - trufflehog@3.56.0
    - svgo@3.0.2
    - cspell@7.3.6
    - actionlint@1.6.25
>>>>>>> 0791f5ae
    - black@23.9.1
    - git-diff-check
    - gitleaks@8.18.0
    - isort@5.12.0
<<<<<<< HEAD
    - markdownlint@0.37.0
    - oxipng@9.0.0
    - prettier@3.1.0
    - ruff@0.1.5
=======
    - markdownlint@0.36.0
    - oxipng@8.0.0
    - prettier@3.0.3
    - ruff@0.0.289
>>>>>>> 0791f5ae
    - taplo@0.8.1
    - yamllint@1.33.0
  ignore:
    - linters: [prettier]
      paths:
        - site/**
        - docs/**
    - linters: [cspell]
      paths:
        - mkdocs.yml
    - linters: [bandit]
      paths:
        - tests/**

runtimes:
  enabled:
    - go@1.21.0
    - node@18.12.1
    - python@3.10.8
actions:
  enabled:
    - trunk-announce
    - trunk-check-pre-push
    - trunk-fmt-pre-commit
    - trunk-upgrade-available
merge:
  required_statuses:
    - trunk
    - Analyze (python)
    - build
    - install (ubuntu-latest, 3.7)
    - install (ubuntu-latest, 3.11)
    - install (macos-latest, 3.7)
    - install (macos-latest, 3.11)
    - test-coverage (ubuntu-latest, 3.7)
    - test-coverage (ubuntu-latest, 3.11)
    - mypy-test (3.7, ubuntu-latest)
    - mypy-test (3.11, ubuntu-latest)
    - test-examples (ubuntu-latest, 3.11)<|MERGE_RESOLUTION|>--- conflicted
+++ resolved
@@ -1,10 +1,6 @@
 version: 0.1
 cli:
-<<<<<<< HEAD
   version: 1.17.2
-=======
-  version: 1.15.0
->>>>>>> 0791f5ae
 plugins:
   sources:
     - id: trunk
@@ -13,7 +9,6 @@
 lint:
   enabled:
     - bandit@1.7.5
-<<<<<<< HEAD
     - checkov@3.0.34
     - osv-scanner@1.4.3
     - trivy@0.47.0
@@ -21,30 +16,14 @@
     - svgo@3.0.3
     - cspell@8.0.0
     - actionlint@1.6.26
-=======
-    - checkov@2.4.9
-    - osv-scanner@1.4.0
-    - trivy@0.45.0
-    - trufflehog@3.56.0
-    - svgo@3.0.2
-    - cspell@7.3.6
-    - actionlint@1.6.25
->>>>>>> 0791f5ae
     - black@23.9.1
     - git-diff-check
     - gitleaks@8.18.0
     - isort@5.12.0
-<<<<<<< HEAD
     - markdownlint@0.37.0
     - oxipng@9.0.0
     - prettier@3.1.0
     - ruff@0.1.5
-=======
-    - markdownlint@0.36.0
-    - oxipng@8.0.0
-    - prettier@3.0.3
-    - ruff@0.0.289
->>>>>>> 0791f5ae
     - taplo@0.8.1
     - yamllint@1.33.0
   ignore:
