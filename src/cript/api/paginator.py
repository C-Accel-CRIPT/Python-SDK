--- conflicted
+++ resolved
@@ -4,11 +4,8 @@
 import requests
 from beartype import beartype
 
-<<<<<<< HEAD
 from cript.api.exceptions import APIError
-=======
 from cript.api.api_config import _API_TIMEOUT
->>>>>>> ff30f0f3
 
 
 class Paginator:
@@ -203,14 +200,7 @@
 
         temp_api_endpoint = f"{temp_api_endpoint}&page={self.current_page_number}"
 
-<<<<<<< HEAD
-        response: Dict = requests.get(
-            url=temp_api_endpoint,
-            headers=self._http_headers,
-        ).json()
-=======
-        response = requests.get(url=temp_api_endpoint, headers=self._http_headers, timeout=_API_TIMEOUT).json()
->>>>>>> ff30f0f3
+        response: Dict = requests.get(url=temp_api_endpoint, headers=self._http_headers, timeout=_API_TIMEOUT).json()
 
         # handling both cases in case there is result inside of data or just data
         try:
