--- conflicted
+++ resolved
@@ -140,48 +140,6 @@
 
     @property
     @beartype
-<<<<<<< HEAD
-=======
-    def name(self) -> str:
-        """
-        material name
-
-        Examples
-        ---------
-        >>> import cript
-        >>> my_material = cript.Material(
-        ...     name="my component material 1",
-        ...     identifier=[{"chem_formula": "my material chem formula"}],
-        ... )
-        >>> my_material.name = "my new material name"
-
-        Returns
-        -------
-        str
-            material name
-        """
-        return self._json_attrs.name
-
-    @name.setter
-    @beartype
-    def name(self, new_name: str) -> None:
-        """
-        set the name of the material
-
-        Parameters
-        ----------
-        new_name: str
-
-        Returns
-        -------
-        None
-        """
-        new_attrs = replace(self._json_attrs, name=new_name)
-        self._update_json_attrs_if_valid(new_attrs)
-
-    @property
-    @beartype
->>>>>>> 6aec6f8c
     def identifier(self) -> List[Dict[str, str]]:
         """
         get the identifiers for this material
