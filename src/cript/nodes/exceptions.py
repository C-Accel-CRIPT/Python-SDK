from cript.exceptions import CRIPTException


class CRIPTNodeSchemaError(CRIPTException):
    """
    Exception that is raised when a DB schema validation fails for a node.

    This is a dummy implementation.
    This needs to be way more sophisticated for good error reporting.
    """

    def __init__(self):
        pass

    def __str__(self):
        return "Dummy Schema validation failed. TODO replace with actual implementation."


<<<<<<< HEAD
class CRIPTNodeCycleError(Exception):
    """
    Exception that is raised when a DB schema validation fails for a node.

    This is a dummy implementation.
    This needs to be way more sophisticated for good error reporting.
    """

    def __init__(self, obj_str: str):
        self.obj_str = str(obj_str)

    def __str__(self):
        ret_str = "The created data graph contains a cycle. "
        ret_str += " This is usually doesn't make sense in the data flow, "
        ret_str += f" and is not supported by the SDK. Last created object string {self.obj_str}."
        ret_str += "We recommend double checking the flow of information in the graph you are creating. "
        ret_str += "A sketch on paper of the expected graph might reveal the created cycle."
        return ret_str


class CRIPTJsonDeserializationError(Exception):
=======
class CRIPTJsonDeserializationError(CRIPTException):
>>>>>>> f3550fdf
    """
    Exception to throw if deserialization of nodes fails.

    """

    def __init__(self, node_type: str, json_str: str):
        self.node_type = node_type
        self.json_str = json_str

    def __str__(self):
        return f"JSON deserialization failed for node type {self.node_type} with JSON str: {self.json_str}"


class CRIPTJsonSerializationError(CRIPTException):
    """
    Exception to throw if deserialization of nodes fails.

    """

    def __init__(self, node_type: str, json_dict: str):
        self.node_type = node_type
        self.json_str = str(json_dict)

    def __str__(self):
        return f"JSON Serialization failed for node type {self.node_type} with JSON dict: {self.json_str}"<|MERGE_RESOLUTION|>--- conflicted
+++ resolved
@@ -16,8 +16,7 @@
         return "Dummy Schema validation failed. TODO replace with actual implementation."
 
 
-<<<<<<< HEAD
-class CRIPTNodeCycleError(Exception):
+class CRIPTNodeCycleError(CRIPTException):
     """
     Exception that is raised when a DB schema validation fails for a node.
 
@@ -37,10 +36,7 @@
         return ret_str
 
 
-class CRIPTJsonDeserializationError(Exception):
-=======
 class CRIPTJsonDeserializationError(CRIPTException):
->>>>>>> f3550fdf
     """
     Exception to throw if deserialization of nodes fails.
 
