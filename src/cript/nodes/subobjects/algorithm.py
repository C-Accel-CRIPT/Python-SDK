from dataclasses import dataclass, field, replace
from typing import List

from cript.nodes.core import BaseNode
from cript.nodes.subobjects.citation import Citation
from cript.nodes.subobjects.parameter import Parameter


class Algorithm(BaseNode):
    """ """

    @dataclass(frozen=True)
    class JsonAttributes(BaseNode.JsonAttributes):
        node: str = "Algorithm"
        key: str = ""
        type: str = ""

        parameter: List[Parameter] = field(default_factory=list)
        citation: List[Citation] = field(default_factory=list)

    _json_attrs: JsonAttributes = JsonAttributes()

    def __init__(
<<<<<<< HEAD
        self,
        key: str,
        type: str,
        parameter: List[Parameter] = None,
        citation: List[Citation] = None,
        **kwargs  # ignored
=======
        self, key: str, type: str, parameter: List[Parameter] = None, citation: List[Citation] = None, **kwargs  # ignored
>>>>>>> 1eabd101
    ):
        if parameter is None:
            parameter = []
        if citation is None:
            citation = []
        super().__init__(node="Algorithm")
        self._json_attrs = replace(self._json_attrs, key=key, type=type, parameter=parameter)
        self.validate()

    @property
    def key(self) -> str:
        return self._json_attrs.key

    @key.setter
    def key(self, new_key: str):
        new_attrs = replace(self._json_attrs, key=new_key)
        self._update_json_attrs_if_valid(new_attrs)

    @property
    def type(self) -> str:
        return self._json_attrs.type

    @type.setter
    def type(self, new_type: str):
        new_attrs = replace(self._json_attrs, type=new_type)
        self._update_json_attrs_if_valid(new_attrs)

    @property
    def parameter(self) -> List[Parameter]:
        return self._json_attrs.parameter.copy()

    @parameter.setter
    def parameter(self, new_parameter: List[Parameter]):
        new_attrs = replace(self._json_attrs, parameter=new_parameter)
        self._update_json_attrs_if_valid(new_attrs)

    @property
    def citation(self):
        return self._json_attrs.citation.copy()

    @citation.setter
    def citation(self, new_citation):
        new_attrs = replace(self._json_attrs, citation=new_citation)
        self._update_json_attrs_if_valid(new_attrs)<|MERGE_RESOLUTION|>--- conflicted
+++ resolved
@@ -21,16 +21,7 @@
     _json_attrs: JsonAttributes = JsonAttributes()
 
     def __init__(
-<<<<<<< HEAD
-        self,
-        key: str,
-        type: str,
-        parameter: List[Parameter] = None,
-        citation: List[Citation] = None,
-        **kwargs  # ignored
-=======
         self, key: str, type: str, parameter: List[Parameter] = None, citation: List[Citation] = None, **kwargs  # ignored
->>>>>>> 1eabd101
     ):
         if parameter is None:
             parameter = []
