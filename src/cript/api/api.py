import copy
import json
import logging
import os
import traceback
import uuid
from pathlib import Path
from typing import Any, Dict, Optional, Union

import boto3
import requests
from beartype import beartype

from cript.api.api_config import _API_TIMEOUT
from cript.api.data_schema import DataSchema
from cript.api.exceptions import (
    APIError,
    CRIPTAPIRequiredError,
    CRIPTAPISaveError,
    CRIPTConnectionError,
    CRIPTDuplicateNameError,
)
from cript.api.paginator import Paginator
from cript.api.utils.aws_s3_utils import get_s3_client
from cript.api.utils.get_host_token import resolve_host_and_token
from cript.api.utils.save_helper import (
    _fix_node_save,
    _identify_suppress_attributes,
    _InternalSaveValues,
)
from cript.api.utils.web_file_downloader import download_file_from_url
from cript.api.valid_search_modes import SearchModes
from cript.nodes.primary_nodes.project import Project

# Do not use this directly! That includes devs.
# Use the `_get_global_cached_api for access.
_global_cached_api = None


def _get_global_cached_api():
    """
    Read-Only access to the globally cached API object.
    Raises an exception if no global API object is cached yet.
    """
    if _global_cached_api is None:
        raise CRIPTAPIRequiredError()
    return _global_cached_api


class API:
    """
    ## Definition
    API Client class to communicate with the CRIPT API
    """

    # dictates whether the user wants to see terminal log statements or not
    _logger: logging.Logger = None  # type: ignore

    _host: str = ""
    _api_token: str = ""
    _storage_token: str = ""
    _http_headers: dict = {}
    _db_schema: Optional[DataSchema] = None
    _api_prefix: str = "api"
    _api_version: str = "v1"

    # trunk-ignore-begin(cspell)
    # AWS S3 constants
    _REGION_NAME: str = "us-east-1"
    _IDENTITY_POOL_ID: str = "us-east-1:9426df38-994a-4191-86ce-3cb0ce8ac84d"
    _COGNITO_LOGIN_PROVIDER: str = "cognito-idp.us-east-1.amazonaws.com/us-east-1_SZGBXPl2j"
    _BUCKET_NAME: str = "cript-user-data"
    _BUCKET_DIRECTORY_NAME: str = "python_sdk_files"
    _internal_s3_client: Any = None  # type: ignore
    # trunk-ignore-end(cspell)

    extra_api_log_debug_info: bool = False

    @beartype
    def __init__(self, host: Union[str, None] = None, api_token: Union[str, None] = None, storage_token: Union[str, None] = None, config_file_path: Union[str, Path] = "", default_log_level=logging.INFO):
        """
        Initialize CRIPT API client with host and token.
        Additionally, you can  use a config.json file and specify the file path.

        !!! note "api client context manager"
            It is necessary to use a `with` context manager for the API

        Examples
        --------
        ### Create API client with host and token
        >>> import cript
        >>> with cript.API(
        ...     host="https://api.criptapp.org/",
        ...     api_token=os.getenv("CRIPT_TOKEN"),
        ...     storage_token=os.getenv("CRIPT_STORAGE_TOKEN")
        ... ) as api:
        ...    # node creation, api.save(), etc.
        ...    pass


        ---

        ### Creating API Client
        !!! Warning "Token Security"
            It is **highly** recommended that you store your API tokens in a safe location and read it into your code
            Hard-coding API tokens directly into the code can pose security risks,
            as the token might be exposed if the code is shared or stored in a version control system.
            Anyone that has access to your tokens can impersonate you on the CRIPT platform

        ### Create API Client with Environment Variables

        Another great way to keep sensitive information secure is by using
        [environment variables](https://www.freecodecamp.org/news/python-env-vars-how-to-get-an-environment-variable-in-python/).
        Sensitive information can be securely stored in environment variables and loaded into the code using
        [os.getenv()](https://docs.python.org/3/library/os.html#os.getenv).

        Examples
        --------
        >>> import cript
        >>> import os
        >>> # securely load sensitive data into the script
        >>> cript_host = os.getenv("cript_host")
        >>> cript_api_token = os.getenv("cript_api_token")
        >>> cript_storage_token = os.getenv("cript_storage_token")
        >>> with cript.API(
        ...     host=cript_host, api_token=cript_api_token, storage_token=cript_storage_token
        ... ) as api:
        ...     pass

        ### Create API Client with None
        Alternatively you can configure your system to have an environment variable of
        `CRIPT_TOKEN` for the API token and `CRIPT_STORAGE_TOKEN` for the storage token, then
        initialize `cript.API` `api_token` and `storage_token` with `None`.

        The CRIPT Python SDK will try to read the API Token and Storage token from your system's environment variables.

        ```python
        with cript.API(host=cript_host, api_token=None, storage_token=None) as api:
            # write your script
            pass
        ```

        ### Create API client with config.json
        `config.json`
        ```json
        {
            "host": "https://api.criptapp.org/",
            "api_token": "I am API token",
            "storage_token": "I am storage token"
        }
        ```

        Examples
        --------
        `my_script.py`
        >>> from pathlib import Path
        >>> import cript
        >>> # create a file path object of where the config file is
        >>> config_file_path = Path(__file__) / Path('./config.json')
        >>> with cript.API(config_file_path=config_file_path) as api:   # doctest: +SKIP
        ...     # node creation, api.save(), etc.
        ...     pass

        Parameters
        ----------
        host : str, None
            CRIPT host for the Python SDK to connect to such as https://api.criptapp.org/`
            This host address is the same address used to login to cript website.
            If `None` is specified, the host is inferred from the environment variable `CRIPT_HOST`.
        api_token : str, None
            CRIPT API Token used to connect to CRIPT and upload all data with the exception to file upload that needs
            a different token.
            You can find your personal token on the cript website at User > Security Settings.
            The user icon is in the top right.
            If `None` is specified, the token is inferred from the environment variable `CRIPT_TOKEN`.
        storage_token: str
            This token is used to upload local files to CRIPT cloud storage when needed
        config_file_path: str
            the file path to the config.json file where the token and host can be found


        Notes
        -----
        * if `host=None` and `token=None`
            then the Python SDK will grab the host from the users environment variable of `"CRIPT_HOST"`
            and `"CRIPT_TOKEN"`

        Warns
        -----
        UserWarning
            If `host` is using "http" it gives the user a warning that HTTP is insecure and the user should use HTTPS

        Raises
        ------
        CRIPTConnectionError
            If it cannot connect to CRIPT with the provided host and token a CRIPTConnectionError is thrown.

        Returns
        -------
        None
            Instantiate a new CRIPT API object
        """

        # if there is a config.json file or any of the parameters are None, then get the variables from file or env vars
        if config_file_path or (host is None or api_token is None or storage_token is None):
            authentication_dict: Dict[str, str] = resolve_host_and_token(host, api_token=api_token, storage_token=storage_token, config_file_path=config_file_path)

            host = authentication_dict["host"]
            api_token = authentication_dict["api_token"]
            storage_token = authentication_dict["storage_token"]

        self._host: str = host.rstrip("/")
        self._api_token = api_token  # type: ignore
        self._storage_token = storage_token  # type: ignore

        # add Bearer to token for HTTP requests
        self._http_headers = {"Authorization": f"Bearer {self._api_token}", "Content-Type": "application/json"}

        # set a logger instance to use for the class logs
        self._init_logger(default_log_level)

    def __str__(self) -> str:
        """
        States the host of the CRIPT API client

        Examples
        --------
        >>> import cript
        >>> with cript.API(
        ...     host="https://api.criptapp.org/",
        ...     api_token=os.getenv("CRIPT_TOKEN"),
        ...     storage_token=os.getenv("CRIPT_STORAGE_TOKEN")
        ... ) as api:
        ...     print(api)
        CRIPT API Client - Host URL: 'https://api.criptapp.org'

        Returns
        -------
        str
        """
        return f"CRIPT API Client - Host URL: '{self.host}'"

    def _init_logger(self, log_level=logging.INFO) -> None:
        """
        Prepare and configure the logger for the API class.

        This function creates and configures a logger instance associated with the current module (class).

        Parameters
        ----------
        log_level: logging.LEVEL default logging.INFO
            set if you want `cript.API` to give logs to console or not

        Returns
        -------
        logging.Logger
            The configured logger instance.
        """
        # Create a logger instance associated with the current module
        logger = logging.getLogger(__name__)

        logger.setLevel(log_level)

        # Create a console handler
        console_handler = logging.StreamHandler()

        # Create a formatter for log messages (customize the format as desired)
        formatter = logging.Formatter("%(levelname)s: %(message)s")

        # Associate the formatter with the console handler
        console_handler.setFormatter(formatter)

        # Add the console handler to the logger
        logger.addHandler(console_handler)

        # set logger for the class
        self._logger = logger

    @property
    def logger(self):
        return self._logger

    # Use a property to ensure delayed init of s3_client
    @property
    def _s3_client(self) -> boto3.client:  # type: ignore
        """
        Property to use when wanting to interact with AWS S3.

        Gets a fully authenticated AWS S3 client if it was never created and stash it,
        if the AWS S3 client has been created before, then returns the client that it has

        Returns
        -------
        s3_client: boto3.client
            fully prepared and authenticated s3 client ready to be used throughout the script
        """
        if self._internal_s3_client is None:
            self._internal_s3_client = get_s3_client(region_name=self._REGION_NAME, identity_pool_id=self._IDENTITY_POOL_ID, cognito_login_provider=self._COGNITO_LOGIN_PROVIDER, storage_token=self._storage_token)

        return self._internal_s3_client

    def __enter__(self):
        self.connect()
        return self

    @beartype
    def __exit__(self, type, value, traceback):
        self.disconnect()

    def connect(self):
        """
        Connect this API globally as the current active access point.
        It is not necessary to call this function manually if a context manager is used.
        A context manager is preferred where possible.
        Jupyter notebooks are a use case where this connection can be handled manually.
        If this function is called manually, the `API.disconnect` function has to be called later.

        For manual connection: nested API object are discouraged.

        Raises
        -------
        CRIPTConnectionError
            raised when the host does not give the expected response
        """
        # As a form to check our connection, we pull and establish the data schema
        try:
            self._db_schema = DataSchema(self)
        except APIError as exc:
            raise CRIPTConnectionError(self.host, self._api_token) from exc

        # Store the last active global API (might be None)
        global _global_cached_api
        self._previous_global_cached_api = copy.copy(_global_cached_api)
        _global_cached_api = self
        return self

    def disconnect(self):
        """
        Disconnect this API from the active access point.
        It is not necessary to call this function manually if a context manager is used.
        A context manager is preferred where possible.
        Jupyter notebooks are a use case where this connection can be handled manually.
        This function has to be called manually if  the `API.connect` function has to be called before.

        For manual connection: nested API object are discouraged.
        """
        # Restore the previously active global API (might be None)
        global _global_cached_api
        _global_cached_api = self._previous_global_cached_api

    @property
    def schema(self):
        """
        Access the CRIPT Database Schema that is associated with this API connection.
        The CRIPT Database Schema is used  to validate a node's JSON so that it is compatible with the CRIPT API.
        """
        return self._db_schema

    @property
    def host(self):
        """
        Read only access to the currently connected host.

        The term "host" designates the specific CRIPT instance to which you intend to upload your data.

        For most users, the host will be `https://api.criptapp.org`

        ```yaml
        host: https://api.criptapp.org
        ```

        Examples
        --------
        >>> import cript
        >>> with cript.API(
        ...     host="https://api.criptapp.org/",
        ...     api_token=os.getenv("CRIPT_TOKEN"),
        ...     storage_token=os.getenv("CRIPT_STORAGE_TOKEN")
        ... ) as api:
        ...    print(api.host)
        https://api.criptapp.org
        """
        return self._host

    @property
    def api_prefix(self):
        return self._api_prefix

    @property
    def api_version(self):
        return self._api_version

    def save(self, project: Project) -> None:
        """
        This method takes a project node, serializes the class into JSON
        and then sends the JSON to be saved to the API.
        It takes Project node because everything is connected to the Project node,
        and it can be used to send either a POST or PATCH request to API

        Parameters
        ----------
        project: Project
            the Project Node that the user wants to save

        Raises
        ------
        CRIPTAPISaveError
            If the API responds with anything other than an HTTP of `200`, the API error is displayed to the user

        Returns
        -------
        A set of extra saved node UUIDs.
            Just sends a `POST` or `Patch` request to the API
        """
        try:
            self._internal_save(project)
        except CRIPTAPISaveError as exc:
            if exc.pre_saved_nodes:
                for node_uuid in exc.pre_saved_nodes:
                    # TODO remove all pre-saved nodes by their uuid.
                    pass
            raise exc from exc

    def _internal_save(self, node, save_values: Optional[_InternalSaveValues] = None) -> _InternalSaveValues:
        """
        Internal helper function that handles the saving of different nodes (not just project).

        If a "Bad UUID" error happens, we find that node with the UUID and save it first.
        Then we recursively call the _internal_save again.
        Because it is recursive, this repeats until no "Bad UUID" error happen anymore.
        This works, because we keep track of "Bad UUID" handled nodes, and represent them in the JSON only as the UUID.
        """

        if save_values is None:
            save_values = _InternalSaveValues()

        # saves all the local files to cloud storage right before saving the Project node
        # Ensure that all file nodes have uploaded there payload before actual save.
        for file_node in node.find_children({"node": ["File"]}):
            file_node.ensure_uploaded(api=self)

        node.validate(force_validation=True)

        # Dummy response to have a virtual do-while loop, instead of while loop.
        response = {"code": -1}
        # TODO remove once get works properly
        force_patch = False

        while response["code"] != 200:
            # Keep a record of how the state was before the loop
            old_save_values = copy.deepcopy(save_values)
            # We assemble the JSON to be saved to back end.
            # Note how we exclude pre-saved uuid nodes.
            json_data = node.get_json(known_uuid=save_values.saved_uuid, suppress_attributes=save_values.suppress_attributes).json

            # This checks if the current node exists on the back end.
            # if it does exist we use `patch` if it doesn't `post`.
            test_get_response: Dict = self._capsule_request(url_path=f"/{node.node_type_snake_case}/{str(node.uuid)}/", method="GET").json()
            patch_request = test_get_response["code"] == 200

            # TODO remove once get works properly
            if not patch_request and force_patch:
                patch_request = True
                force_patch = False
            # TODO activate patch validation
            # node.validate(is_patch=patch_request)

            # If all that is left is a UUID, we don't need to save it, we can just exit the loop.
            if patch_request and len(json.loads(json_data)) == 1:
                response = {"code": 200}
                break

            method = "POST"
            url_path = f"/{node.node_type_snake_case}/"
            if patch_request:
                method = "PATCH"
                url_path += f"{str(node.uuid)}/"

            response: Dict = self._capsule_request(url_path=url_path, method=method, data=json_data).json()  # type: ignore

            # if node.node_type != "Project":
            #     test_success: Dict = requests.get(url=f"{self._host}/{node.node_type_snake_case}/{str(node.uuid)}/", headers=self._http_headers, timeout=_API_TIMEOUT).json()
            #     print("XYZ", json_data, save_values, response, test_success)

            # print(json_data, patch_request, response, save_values)
            # If we get an error we may be able to fix, we to handle this extra and save the bad node first.
            # Errors with this code, may be fixable
            if response["code"] in (400, 409):
                try:
                    returned_save_values = _fix_node_save(self, node, response, save_values)
                except CRIPTAPISaveError as exc:
                    # If the previous error was a duplicated name issue
                    if "duplicate item [{'name':" in str(response["error"]):
                        # And (second condition) the request failed bc of the now suppressed name
                        if "'name' is a required property" in exc.api_response:
                            # Raise a save error, with the nice name related error message
                            raise CRIPTDuplicateNameError(response, json_data, exc) from exc
                    # Else just raise the exception as normal.
                    raise exc
                save_values += returned_save_values

            # Handle errors from patching with too many attributes
            if patch_request and response["code"] in (400,):
                suppress_attributes = _identify_suppress_attributes(node, response)
                new_save_values = _InternalSaveValues(save_values.saved_uuid, suppress_attributes)
                save_values += new_save_values

            # It is only worthwhile repeating the attempted save loop if our state has improved.
            # Aka we did something to fix the occurring error
            if not save_values > old_save_values:
                # TODO remove once get works properly
                if not patch_request:
                    # and response["code"] == 409 and response["error"].strip().startswith("Duplicate uuid:"):  # type: ignore
                    # duplicate_uuid = _get_uuid_from_error_message(response["error"])  # type: ignore
                    # if str(node.uuid) == duplicate_uuid:
                    force_patch = True
                    continue
                break

        if response["code"] != 200:
            raise CRIPTAPISaveError(api_host_domain=self._host, http_code=response["code"], api_response=response["error"], patch_request=patch_request, pre_saved_nodes=save_values.saved_uuid, json_data=json_data)  # type: ignore

        save_values.saved_uuid.add(str(node.uuid))
        return save_values

    def upload_file(self, file_path: Union[Path, str]) -> str:
        # trunk-ignore-begin(cspell)
        """
        uploads a file to AWS S3 bucket and returns a URL of the uploaded file in AWS S3
        The URL is has no expiration time limit and is available forever

        1. take a file path of type path or str to the file on local storage
            * see Example for more details
        1. convert the file path to pathlib object, so it is versatile and
            always uniform regardless if the user passes in a str or path object
        1. get the file
        1. rename the file to avoid clash or overwriting of previously uploaded files
            * change file name to `original_name_uuid4.extension`
                *  `document_42926a201a624fdba0fd6271defc9e88.txt`
        1. upload file to AWS S3
        1. get the link of the uploaded file and return it


        Parameters
        ----------
        file_path: Union[str, Path]
            file path as str or Path object. Path Object is recommended

        Examples
        --------
        >>> from pathlib import Path
        >>> import cript
        >>> with cript.API(
        ...     host="https://api.criptapp.org/",
        ...     api_token=os.getenv("CRIPT_TOKEN"),
        ...     storage_token=os.getenv("CRIPT_STORAGE_TOKEN")
        ... ) as api:
        ...     # programmatically create the absolute path of your file, so the program always works correctly
        ...     my_file_path = (Path(__file__) / Path('../upload_files/my_file.txt')).resolve()
        ...     my_file_cloud_storage_source = api.upload_file(file_path=my_file_path)  # doctest: +SKIP

        Notes
        -----
        We recommend using a [Path](https://docs.python.org/3/library/pathlib.html) object for specifying a file path.
        Using the Python [pathlib library](https://docs.python.org/3/library/pathlib.html) provides platform-agnostic approach
        for filesystem operations, ensuring seamless functionality across different operating systems.
        Additionally, [Path](https://docs.python.org/3/library/pathlib.html) objects offer various built-in methods
        for more sophisticated and secure file handling and has a easy to use interface that can make working with it a breeze
        and can help reduce errors.

        Other options include using a raw string for relative/absolute file path,
        or using the [os.path module](https://docs.python.org/3/library/os.path.html).


        Raises
        ------
        FileNotFoundError
            In case the CRIPT Python SDK cannot find the file on your computer because the file does not exist
            or the path to it is incorrect it raises
            [FileNotFoundError](https://docs.python.org/3/library/exceptions.html#FileNotFoundError)

        Returns
        -------
        object_name: str
            object_name of the AWS S3 uploaded file to be put into the File node source attribute
        """
        # trunk-ignore-end(cspell)

        # TODO consider using a new variable when converting `file_path` from parameter
        #  to a Path object with a new type
        # convert file path from whatever the user passed in to a pathlib object
        file_path = Path(file_path).resolve()

        # get file_name and file_extension from absolute file path
        # file_extension includes the dot, e.g. ".txt"
        file_name, file_extension = os.path.splitext(os.path.basename(file_path))

        # generate a UUID4 string without dashes, making a cleaner file name
        uuid_str: str = str(uuid.uuid4().hex)

        new_file_name: str = f"{file_name}_{uuid_str}{file_extension}"

        # e.g. "directory/file_name_uuid.extension"
        object_name: str = f"{self._BUCKET_DIRECTORY_NAME}/{new_file_name}"

        # upload file to AWS S3
        self._s3_client.upload_file(Filename=file_path, Bucket=self._BUCKET_NAME, Key=object_name)  # type: ignore

        self.logger.info(f"Uploaded File: '{file_path}' to CRIPT storage")

        # return the object_name within AWS S3 for easy retrieval
        return object_name

    @beartype
    def download_file(self, file_source: str, destination_path: str = ".") -> None:
        """
        Download a file from CRIPT Cloud Storage (AWS S3) and save it to the specified path.

        ??? Info "Cloud Storage vs Web URL File Download"

            If the `object_name` does not starts with `http` then the program assumes the file is in AWS S3 storage,
            and attempts to retrieve it via
            [boto3 client](https://boto3.amazonaws.com/v1/documentation/api/latest/index.html).

            If the `object_name` starts with `http` then the program knows that
            it is a file stored on the web. The program makes a simple
            [GET](https://developer.mozilla.org/en-US/docs/Web/HTTP/Methods/GET) request to get the file,
            then writes the contents of it to the specified destination.

            > Note: The current version of the program is designed to download files from the web in a straightforward
            manner. However, please be aware that the program may encounter limitations when dealing with URLs that
            require JavaScript or a session to be enabled. In such cases, the download method may fail.

            > We acknowledge these limitations and plan to enhance the method in future versions to ensure compatibility
            with a wider range of web file URLs. Our goal is to develop a robust solution capable of handling any and
            all web file URLs.

        Parameters
        ----------
        file_source: str
            `object_name`: file downloaded via object_name from cloud storage and saved to local storage
            object_name e.g. `"Data/{file_name}"`
            ---
            `URL file source`: If the file source starts with `http` then it is downloaded via `GET` request and
            saved to local storage
           URL file source e.g. `https://criptscripts.org/cript_graph_json/JSON/cao_protein.json`
        destination_path: str
            please provide a path with file name of where you would like the file to be saved
            on local storage.
            > If no path is specified, then by default it will download the file
            to the current working directory.

            > The destination path must include a file name and file extension
                e.g.: `~/Desktop/my_example_file_name.extension`

        Examples
        --------
        >>> from pathlib import Path
        >>> import cript
        >>> with cript.API(
        ...     host="https://api.criptapp.org/",
        ...     api_token=os.getenv("CRIPT_TOKEN"),
        ...     storage_token=os.getenv("CRIPT_STORAGE_TOKEN")
        ... ) as api:
        ...     desktop_path = (Path(__file__).parent / "cript_downloads" / "my_downloaded_file.txt").resolve()
        ...     my_file = cript.File(
        ...         name="my file node name",
        ...         source="https://criptapp.org",
        ...         type="calibration",
        ...         extension=".csv",
        ...     )
        ...     api.download_file(file_source=my_file.source, destination_path=str(desktop_path)) # doctest: +SKIP

        Raises
        ------
        FileNotFoundError
            In case the file could not be found because the file does not exist or the path given is incorrect

        Returns
        -------
        None
            Simply downloads the file
        """

        # if the file source is a URL
        if file_source.startswith("http"):
            download_file_from_url(url=file_source, destination_path=Path(destination_path).resolve())
            return

        # the file is stored in cloud storage and must be retrieved via object_name
        self._s3_client.download_file(Bucket=self._BUCKET_NAME, Key=file_source, Filename=destination_path)  # type: ignore

    @beartype
    def search(
        self,
        node_type: Any,
        search_mode: SearchModes,
        value_to_search: str = "",
    ) -> Paginator:
        """
        This method is used to perform search on the CRIPT platform.

        Essentially creates needed resources and passes it to paginator to get results from API
        and display them.

        Examples
        --------
        ???+ Example "Search by Node Type"
            ```python
            materials_iterator = cript_api.search(
                node_type=cript.Material,
                search_mode=cript.SearchModes.NODE_TYPE,
            )
            ```

        ??? Example "Search by Contains name"
            ```python
            contains_name_iterator = cript_api.search(
                node_type=cript.Process,
                search_mode=cript.SearchModes.CONTAINS_NAME,
                value_to_search="poly"
            )
            ```

        ??? Example "Search by Exact Name"
            ```python
            exact_name_iterator = cript_api.search(
                node_type=cript.Project,
                search_mode=cript.SearchModes.EXACT_NAME,
                value_to_search="Sodium polystyrene sulfonate"
            )
            ```

        ??? Example "Search by UUID"
            ```python
            uuid_iterator = cript_api.search(
                node_type=cript.Collection,
                search_mode=cript.SearchModes.UUID,
                value_to_search="75fd3ee5-48c2-4fc7-8d0b-842f4fc812b7"
            )
            ```

        ??? Example "Search by BigSmiles"
            ```python
            iterator = cript_api.search(
                node_type=cript.Material,
                search_mode=cript.SearchModes.BIGSMILES,
                value_to_search="{[][$]CC(C)(C(=O)OCCCC)[$][]}"
            )
            ```

        Parameters
        ----------
        node_type : UUIDBaseNode
            Type of node that you are searching for.
        search_mode : SearchModes
            Type of search you want to do. You can search by name, `UUID`, `EXACT_NAME`, etc.
            Refer to [valid search modes](../search_modes)
        value_to_search : str
            What you are searching for can be either a value, and if you are only searching for
            a `NODE_TYPE`, then this value can be empty or `None`

        Returns
        -------
        Paginator
            An iterator that will present and fetch the results to the user seamlessly

        Notes
        -----
        To learn more about working with pagination, please refer to our
        [paginator object documentation](../paginator).
        """

        # get node typ from class
        node_type = node_type.node_type_snake_case

        api_endpoint: str = ""
        page_number: Union[int, None] = None

        if search_mode == SearchModes.NODE_TYPE:
            api_endpoint = f"/search/{node_type}"
            page_number = 0

        elif search_mode == SearchModes.CONTAINS_NAME:
            api_endpoint = f"/search/{node_type}"
            page_number = 0

        elif search_mode == SearchModes.EXACT_NAME:
            api_endpoint = f"/search/exact/{node_type}"
            page_number = None

        elif search_mode == SearchModes.UUID:
            api_endpoint = f"/{node_type}/{value_to_search}"
            # putting the value_to_search in the URL instead of a query
            value_to_search = ""
            page_number = None

        elif search_mode == SearchModes.BIGSMILES:
            api_endpoint = "/search/bigsmiles/"
            page_number = 0

        # error handling if none of the API endpoints got hit
        else:
            raise RuntimeError("Internal Error: Failed to recognize any search modes. Please report this bug on https://github.com/C-Accel-CRIPT/Python-SDK/issues.")

        return Paginator(api=self, url_path=api_endpoint, page_number=page_number, query=value_to_search)

    def delete(self, node) -> None:
        """
        Simply deletes the desired node from the CRIPT API and writes a log in the terminal that the node has been
        successfully deleted.

        Examples
        --------
        >>> import cript
        >>> my_material_node = cript.Material(
        ...     name="my component material 1",
        ...     identifier=[{"amino_acid": "component 1 alternative name"}],
        ... )
        >>> api.delete(node=my_material_node) # doctest: +SKIP

        Notes
        -----
        After the node has been successfully deleted, a log is written to the terminal

        ```bash
        INFO: Deleted 'Material' with UUID of '80bfc642-157e-4692-a547-97c470725397' from CRIPT API.
        ```

        ??? info "Implementation Details"
            Under the hood, this method actually calls
            [delete_node_by_uuid](./#cript.api.api.API.delete_node_by_uuid)
            with the node_type and node UUID

        Warnings
        --------
        After successfully deleting a node from the API, keep in mind that your local Project node in your script
        may still contain outdated data as it has not been synced with the API.

        To ensure you have the latest data, follow these steps:

        1. Fetch the newest Project node from the API using the [`cript.API.search()`](./#cript.api.api.API.search) provided by the SDK.
        1. Deserialize the retrieved data into a new Project node using the [`load_nodes_from_json`](../../utility_functions/#cript.nodes.util.load_nodes_from_json) utility function.
        1. Replace your old Project node with the new one in your script for accurate and up-to-date information.

        Parameters
        ----------
        node: UUIDBaseNode
            The node that you want to delete

        Raises
        ------
        APIError
            If the API responds with anything other than HTTP status 200, then the CRIPT Python SDK raises `APIError`
            `APIError` is raised in case the API cannot delete the specified node.
            Such cases can happen if you do not have permission to delete the node
            or if the node is actively being used elsewhere in CRIPT platform and the API cannot delete it.

        Returns
        -------
        None
        """
        self.delete_node_by_uuid(node_type=node.node_type_snake_case, node_uuid=str(node.uuid))

    @beartype
    def delete_node_by_uuid(self, node_type: str, node_uuid: str) -> None:
        """
        Simply deletes the desired node from the CRIPT API and writes a log in the terminal that the node has been
        successfully deleted.

        Examples
        --------
        >>> import cript
        >>> with cript.API(
        ...     host="https://api.criptapp.org/",
        ...     api_token=os.getenv("CRIPT_TOKEN"),
        ...     storage_token=os.getenv("CRIPT_STORAGE_TOKEN")
        ... ) as api:
        ...      api.delete_node_by_uuid(
        ...         node_type="computation_process",
        ...         node_uuid="2fd3d500-304d-4a06-8628-a79b59344b2f"
        ...     ) # doctest: +SKIP

        ??? "How to get `node_type in snake case`"
               You can get the `node type in snake case` of a node via:
               ```python
                import cript
                print(cript.ComputationProcess.node_type_snake_case)
               computation_process
               ```

               You can also call `api.delete_node_by_uuid()` with
               ```python
               api.delete(
                   node_type=cript.ComputationProcess.node_type_snake_case,
                   node_uuid="2fd3d500-304d-4a06-8628-a79b59344b2f",
               )
               ```

        Notes
        -----
        After the node has been successfully deleted, a log is written

        ```bash
        INFO: Deleted 'Material' with UUID of '80bfc642-157e-4692-a547-97c470725397' from CRIPT API.
        ```

        Warnings
        --------
        After successfully deleting a node from the API, keep in mind that your local Project node in your script
        may still contain outdated data as it has not been synced with the API.

        To ensure you have the latest data, follow these steps:

        1. Fetch the newest Project node from the API using the
        [`cript.API.search()`](./#cript.api.api.API.search) provided by the SDK.
        1. Deserialize the retrieved data into a new Project node using the
        [`load_nodes_from_json`](../../utility_functions/#cript.nodes.util.load_nodes_from_json) utility function.
        1. Replace your old Project node with the new one in your script for accurate and up-to-date information.

        Parameters
        ----------
        node_type: str
           the type of node that you want to delete in snake case
        node_uuid: str
           the UUID of the primary node, supporting node, or sub-object
           that you want to delete from the API

        Raises
        ------
        APIError
            If the API responds with anything other than HTTP status 200, then the CRIPT Python SDK raises `APIError`
            `APIError` is raised in case the API cannot delete the specified node.
            Such cases can happen if you do not have permission to delete the node
            or if the node is actively being used elsewhere in CRIPT platform and the API cannot delete it.

        Returns
        -------
        None
        """

        response: Dict = self._capsule_request(url_path=f"/{node_type.lower()}/{node_uuid}/", method="DELETE").json()

        if response["code"] != 200:
            raise APIError(api_error=str(response), http_method="DELETE", api_url=f"/{node_type.lower()}/{node_uuid}/")

        self.logger.info(f"Deleted '{node_type.title()}' with UUID of '{node_uuid}' from CRIPT API.")

    def _capsule_request(self, url_path: str, method: str, api_request: bool = True, headers: Optional[Dict] = None, timeout: int = _API_TIMEOUT, **kwargs) -> requests.Response:
        """Helper function that capsules every request call we make against the backend.

        Please *always* use this methods instead of `requests` directly.
        We can log all request calls this way, which can help debugging immensely.

        Parameters
        ----------
        url_path:str
          URL path that we want to request from. So every thing that follows api.host. You can omit the api prefix and api version if you use api_request=True they are automatically added.

        method: str
          One of `GET`, `OPTIONS`, `HEAD`, `POST`, `PUT, `PATCH`, or `DELETE` as this will directly passed to `requests.request(...)`. See https://docs.python-requests.org/en/latest/api/ for details.

        headers: Dict
          HTTPS headers to use for the request.
          If None (default) use the once associated with this API object for authentication.

        timeout:int
          Time out to be used for the request call.

        kwargs
          additional keyword arguments that are passed to `request.request`
        """

        if headers is None:
            headers = self._http_headers

        url: str = self.host
        if api_request:
            url += f"/{self.api_prefix}/{self.api_version}"
        url += url_path

        pre_log_message: str = f"Requesting {method} from {url}"
        if self.extra_api_log_debug_info:
            pre_log_message += f" from {traceback.format_stack(limit=4)} kwargs {kwargs}"
        pre_log_message += "..."
        self.logger.debug(pre_log_message)

        response: requests.Response = requests.request(url=url, method=method, headers=headers, timeout=timeout, **kwargs)
        post_log_message: str = f"Request return with {response.status_code}"
        if self.extra_api_log_debug_info:
<<<<<<< HEAD
            post_log_message += f" {response.text}"
=======
            post_log_message += f" {response.raw}"
>>>>>>> 8b61a748
        self.logger.debug(post_log_message)

        return response<|MERGE_RESOLUTION|>--- conflicted
+++ resolved
@@ -988,11 +988,7 @@
         response: requests.Response = requests.request(url=url, method=method, headers=headers, timeout=timeout, **kwargs)
         post_log_message: str = f"Request return with {response.status_code}"
         if self.extra_api_log_debug_info:
-<<<<<<< HEAD
-            post_log_message += f" {response.text}"
-=======
             post_log_message += f" {response.raw}"
->>>>>>> 8b61a748
         self.logger.debug(post_log_message)
 
         return response