import copy
import json
from typing import List
from abc import ABC
from dataclasses import asdict, dataclass, replace


class BaseNode(ABC):
    """
    This abstract class is the base of all CRIPT nodes.
    It offers access to a json attribute class,
    which reflects the data model JSON attributes.
    Also, some basic shared functionality is provided by this base class.
    """

    @dataclass(frozen=True)
    class JsonAttributes:
        node: str = ""

    _json_attrs: JsonAttributes = JsonAttributes()

    def __init__(self, node):
        self._json_attrs = replace(self._json_attrs, node=node)

    def __str__(self) -> str:
        """
        Return a string representation of a node data model attributes.

        Returns
        -------
        str
            A string representation of the node.
        """
        return str(asdict(self._json_attrs))

<<<<<<< HEAD
    def __deepcopy__(self, memo):
        new_attr = copy.deepcopy(asdict(self._json_attrs), memo)
        default_attr = asdict(self.__class__.JsonAttributes())
        attributes_to_erase = ["url", "uid"]
        for key in attributes_to_erase:
            try:
                new_attr[key] = default_attr[key]
            except KeyError:
                # Only change the erasing attribute if they are present.
                pass

        # Create the new node, similar to from_json
        node = self.__class__(**new_attr)
        node._update_json_attrs_if_valid(self.__class__.JsonAttributes(**new_attr))
        return node

    def _update_json_attrs_if_valid(self, new_json_attr:JsonAttributes):
=======
    def _update_json_attrs_if_valid(self, new_json_attr: JsonAttributes):
>>>>>>> 1eabd101
        tmp_obj = copy.copy(self)
        tmp_obj._json_attrs = new_json_attr
        # Throws invalid exception before object is modified.
        tmp_obj.validate()
        # After validation we can assign the attributes to actual object
        self._json_attrs = new_json_attr

    def validate(self) -> None:
        """
        Validate this node (and all its children) against the schema provided by the data bank.

        Raises:
        -------
        Exception with more error information.
        """

        pass

    @classmethod
    def _from_json(cls, json: dict):
        # Child nodes can inherit and overwrite this.
        # They should call super()._from_json first, and modified the returned object after if necessary.

        # This creates a basic version of the intended node.
        # All attributes from the backend are passed over, but some like created_by are ignored
        node = cls(**json)
        # Now we push the full json attributes into the class if it is valid
        attrs = cls.JsonAttributes(**json)
        node._update_json_attrs_if_valid(attrs)
        return node

    @property
    def json(self):
        """
        User facing access to get the JSON of a node.
        """
        # Delayed import to avoid circular imports
        from cript.nodes.util import NodeEncoder

        return json.dumps(self, cls=NodeEncoder)

    def find_children(self, search_attr:dict, recursion_depth:int=-1) -> List:
        """
        Finds all the children in a given tree of nodes (specified by its root),
        that match the criteria of search_attr.
        If a node is present multiple times in the graph, it is only once in the search results.

        recursion_dept: Max depth of recursion into the tree. Helpful if circles are expected. -1 specifies no limit

        search_attr: dict
           Dictionary that specifies which JSON attributes have to be present in a given node.
           If an attribute is a list, it it is suffiecient if the specified attributes are in the list,
           if others are present too, that does not exclude the child.

           Example: search_attr = `{"node": "Parameter"}` finds all "Parameter" nodes.
                    search_attr = `{"node": "Algorithm", "parameter": {"name" : "update_frequency"}}` finds all "Algorithm" nodes, that have a parameter "update_frequency".
                                  Since parameter is a list an alternative notation is ``{"node": "Algorithm", "parameter": [{"name" : "update_frequency"}]}` and Algorithms are not excluded they have more paramters.
                    search_attr = `{"node": "Algorithm", "parameter": [{"name" : "update_frequency"}, {"name" : "cutoff_distance"}]}` finds all algoritms that have a parameter "update_frequency" and "cutoff_distance".

        """
        def is_attr_present(node:BaseNode, key, value):
            """
            Helper function that checks if an attribute is present in a node.
            """

            attr_key = asdict(node._json_attrs).get(key)

            # To save code paths, I convert non-lists into lists with one element.
            if not isinstance(attr_key, list):
                attr_key = [attr_key]
            if not isinstance(value, list):
                value = [value]

            number_values_found = 0
            for v in value:
                if v in attr_key:
                    number_values_found += 1

                for attr in attr_key:
                    if isinstance(attr, BaseNode) and isinstance(v, dict):

                        if len(attr.find_children(v, 0)) > 0:
                            number_values_found += 1
                            break
            return number_values_found == len(value)


        found_children = []

        # Handle self
        found_attr = 0
        for key, value in search_attr.items():
            if is_attr_present(self, key, value):
                found_attr += 1
        if found_attr == len(search_attr):
            found_children += [self]

        # Handle recursion
        if recursion_depth != 0:
            for field in self._json_attrs.__dataclass_fields__:
                value = getattr(self._json_attrs, field)
                # To save code paths, I convert non-lists into lists with one element.
                if not isinstance(value, list):
                    value = [value]
                for v in value:
                    try: # Try every attribute for recursion
                        found_children += v.find_children(search_attr, recursion_depth-1)
                    except AttributeError:
                        pass
        return found_children<|MERGE_RESOLUTION|>--- conflicted
+++ resolved
@@ -33,7 +33,6 @@
         """
         return str(asdict(self._json_attrs))
 
-<<<<<<< HEAD
     def __deepcopy__(self, memo):
         new_attr = copy.deepcopy(asdict(self._json_attrs), memo)
         default_attr = asdict(self.__class__.JsonAttributes())
@@ -50,10 +49,8 @@
         node._update_json_attrs_if_valid(self.__class__.JsonAttributes(**new_attr))
         return node
 
-    def _update_json_attrs_if_valid(self, new_json_attr:JsonAttributes):
-=======
     def _update_json_attrs_if_valid(self, new_json_attr: JsonAttributes):
->>>>>>> 1eabd101
+
         tmp_obj = copy.copy(self)
         tmp_obj._json_attrs = new_json_attr
         # Throws invalid exception before object is modified.
