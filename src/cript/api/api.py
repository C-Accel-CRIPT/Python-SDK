--- conflicted
+++ resolved
@@ -1046,8 +1046,6 @@
         else:
             raise RuntimeError("Internal Error: Failed to recognize any search modes. Please report this bug on https://github.com/C-Accel-CRIPT/Python-SDK/issues.")
 
-<<<<<<< HEAD
-        # TODO error handling if none of the API endpoints got hit
         return Paginator(http_headers=self._http_headers, api_endpoint=api_endpoint, query=value_to_search, current_page_number=page_number)
 
     def delete(self, node) -> None:
@@ -1105,7 +1103,4 @@
         if response["code"] != 200:
             raise APIError(api_error=str(response), http_method="DELETE", api_url=delete_node_api_url)
 
-        self.logger.info(f"Deleted `{node.node_type}` with UUID of `{node.uuid}` from CRIPT API.")
-=======
-        return Paginator(http_headers=self._http_headers, api_endpoint=api_endpoint, query=value_to_search, current_page_number=page_number)
->>>>>>> ff30f0f3
+        self.logger.info(f"Deleted `{node.node_type}` with UUID of `{node.uuid}` from CRIPT API.")