[metadata]
name = cript
version = 2.0.0
description = CRIPT Python SDK
long_description = file: README.md
long_description_content_type = text/markdown
author = CRIPT Development Team
url = https://github.com/C-Accel-CRIPT/Python-SDK
license = MIT
license_files = LICENSE.md
platforms = any
classifiers =
    Development Status :: 3 - Alpha
    Topic :: Scientific/Engineering
    Programming Language :: Python :: 3
    Programming Language :: Python :: 3 :: Only
    Programming Language :: Python :: 3.7

[options]
package_dir =
    =src
packages = find:
python_requires = >=3.7
include_package_data = True
install_requires =
<<<<<<< HEAD
		 requests==2.31.0
		 jsonschema==4.17.3
    		 boto3==1.26.151
=======
        requests==2.31.0
        jsonschema==4.17.3
        beartype==0.14.1
    
>>>>>>> 15f7903f

[options.packages.find]
where = src<|MERGE_RESOLUTION|>--- conflicted
+++ resolved
@@ -23,16 +23,10 @@
 python_requires = >=3.7
 include_package_data = True
 install_requires =
-<<<<<<< HEAD
-		 requests==2.31.0
-		 jsonschema==4.17.3
-    		 boto3==1.26.151
-=======
         requests==2.31.0
         jsonschema==4.17.3
         beartype==0.14.1
-    
->>>>>>> 15f7903f
+        boto3==1.26.151
 
 [options.packages.find]
 where = src