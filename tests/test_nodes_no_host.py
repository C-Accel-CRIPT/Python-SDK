from dataclasses import replace

import pytest

import cript
from cript.nodes.exceptions import (
    CRIPTJsonDeserializationError,
    CRIPTJsonSerializationError,
    CRIPTNodeSchemaError,
)


def get_parameter():
    parameter = cript.Parameter("update_frequency", 1000.0, "1/ns")
    return parameter


def get_parameter_string():
    ret_str = "{'node': 'Parameter', 'key': 'update_frequency',"
    ret_str += " 'value': 1000.0, 'unit': '1/ns'}"
    return ret_str.replace("'", '"')


def get_algorithm():
    algorithm = cript.Algorithm("mc_barostat", "barostat")
    return algorithm


def get_algorithm_string():
    ret_str = "{'node': 'Algorithm', 'key': 'mc_barostat', 'type': 'barostat',"
    ret_str += " 'parameter': [], 'citation': []}"
    return ret_str.replace("'", '"')


def get_reference():
    reference = cript.Reference(
        "journal_article",
        authors=["Ludwig Schneider", "Marcus Müller"],
        journal="Computer Physics Communications",
        publisher="Elsevier",
        year=2019,
        pages=[463, 476],
        doi="10.1016/j.cpc.2018.08.011",
        issn="0010-4655",
        website="https://www.sciencedirect.com/science/article/pii/S0010465518303072",
    )
    return reference


def get_reference_string():
    ret_str = "{'node': 'Reference', 'url': '', 'type': 'journal_article', 'title': '', 'authors':"
    ret_str += " ['Ludwig Schneider', 'Marcus M\\u00fcller'], 'journal': 'Computer Physics Communications', "
    ret_str += "'publisher': 'Elsevier', 'year': 2019, 'issue': null, 'pages': [463, 476], "
    ret_str += "'doi': '10.1016/j.cpc.2018.08.011', 'issn': '0010-4655', 'arxiv_id': '', "
    ret_str += "'pmid': null, 'website': 'https://www.sciencedirect.com/science/article/pii/S0010465518303072'}"
    return ret_str.replace("'", '"')


def get_citation():
    citation = cript.Citation("reference", get_reference())
    return citation


def get_citation_string():
    return "{'node': 'Citation', 'type': 'reference', 'reference':}".replace(
        "'reference':", f"'reference': {get_reference_string()}"
    ).replace("'", '"')


def get_software():
    software = cript.Software("SOMA", "0.7.0", "https://gitlab.com/InnocentBug/SOMA")
    return software


def get_software_string():
    ret_str = "{'node': 'Software', 'url': '', 'name': 'SOMA',"
    ret_str += " 'version': '0.7.0', 'source': 'https://gitlab.com/InnocentBug/SOMA'}"
    return ret_str.replace("'", '"')


def test_parameter():
    p = get_parameter()
    p_str = p.json
    assert p_str == get_parameter_string()
    p = cript.load_nodes_from_json(p_str)
    assert p_str == get_parameter_string()

    p.key = "advanced_sampling"
    assert p.key == "advanced_sampling"
    p.value = 15.0
    assert p.value == 15.0
    with pytest.raises(CRIPTNodeSchemaError):
        p.value = None
    assert p.value == 15.0
    p.unit = "m"
    assert p.unit == "m"


def test_algorithm():
    a = get_algorithm()
    a_str = a.json
    assert a_str == get_algorithm_string()
    a.parameter += [get_parameter()]
    a_str = get_algorithm_string()
    a_str2 = a_str.replace('parameter": []', f'parameter": [{get_parameter_string()}]')
    assert a_str2 == a.json

    a2 = cript.load_nodes_from_json(a_str2)
    assert a_str2 == a2.json

    a.key = "berendsen"
    assert a.key == "berendsen"
    a.type = "integration"
    assert a.type == "integration"

<<<<<<< HEAD
    # Add citation test, once we have citation implemted


def test_local_search():
    a = get_algorithm()

    # Check if we can use search to find the algoritm node, but specifying node and key
    find_algorithms = a.find_children({"node": "Algorithm", "key": "mc_barostat"})
    assert find_algorithms == [a]
    # Check if it corretcly exclude the algorithm if key is specified to non-existent value
    find_algorithms = a.find_children({"node": "Algorithm", "key": "mc"})
    assert find_algorithms == []

    # Adding 2 separate parameters to test deeper search
    p1 = get_parameter()
    p2 = get_parameter()
    p2.key = "advanced_sampling"
    p2.value = 15.0
    p2.unit = "m"
    a.parameter += [p1, p2]

    # Test if we can find a specific one of the parameters
    find_parameter = a.find_children({"key": "advanced_sampling"})
    assert find_parameter == [p2]

    # Test to find the other parameter
    find_parameter = a.find_children({"key": "update_frequency"})
    assert find_parameter == [p1]

    # Test if correctly find no paramter if we are searching for a non-existent parameter
    find_parameter = a.find_children({"key": "update"})
    assert find_parameter == []

    # Test nested search. Here we are looking for any node that has a child node parameter as specified.
    find_algorithms = a.find_children({"parameter": {"key": "advanced_sampling"}})
    assert find_algorithms == [a]
    # Same as before, but specifiying two children that have to be present (AND condition)
    find_algorithms = a.find_children({"parameter": [{"key": "advanced_sampling"}, {"key": "update_frequency"}]})
    assert find_algorithms == [a]

    # Test that the main node is correctly excluded if we specify an additionally non-existent paramter
    find_algorithms = a.find_children(
        {"parameter": [{"key": "advanced_sampling"}, {"key": "update_frequency"}, {"foo": "bar"}]}
    )
    assert find_algorithms == []
=======
    a.citation += [get_citation()]
    assert a.citation[0].json == get_citation().json


def test_removing_nodes():
    a = get_algorithm()
    p = get_parameter()
    a.parameter += [p]
    a.remove_child(p)
    assert a.json == get_algorithm_string()


def test_reference():
    r = get_reference()
    assert r.json == get_reference_string()

    r2 = cript.load_nodes_from_json(r.json)
    assert r2.json == get_reference_string()

    r2.authors = ["Ludwig Schneider"]
    assert str(r2.authors) == "['Ludwig Schneider']"
    with pytest.raises(AttributeError):
        r2.url = "https://test.url"

    r2.type = "dissertation"
    assert r2.type == "dissertation"
    r2.title = "Rheology and Structure Formation in Complex Polymer Melts"
    assert r2.title == "Rheology and Structure Formation in Complex Polymer Melts"
    r2.journal = ""
    assert r2.journal == ""
    r2.publisher = "eDiss Georg-August Universität Göttingen"
    assert r2.publisher == "eDiss Georg-August Universität Göttingen"
    r2.issue = None
    assert r2.issue is None
    r2.pages = [1, 215]
    assert r2.pages == [1, 215]
    r2.doi = "10.53846/goediss-7403"
    assert r2.doi == "10.53846/goediss-7403"
    r2.issn = ""
    assert r2.issn == ""
    r2.arxiv_id = "no id"
    assert r2.arxiv_id == "no id"
    r2.pmid = 0
    assert r2.pmid == 0
    r2.website = "http://hdl.handle.net/11858/00-1735-0000-002e-e60c-c"
    assert r2.website == "http://hdl.handle.net/11858/00-1735-0000-002e-e60c-c"


def test_citation():
    c = get_citation()
    assert c.json == get_citation_string()
    c.type = "replicated"
    assert c.type == "replicated"
    new_ref = get_reference()
    new_ref.title = "foo bar"
    c.reference = new_ref
    assert c.reference == new_ref


def test_software():
    s = get_software()
    assert s.json == get_software_string()
    s2 = cript.load_nodes_from_json(s.json)
    assert s2.json == s.json

    s2.name = "PySAGES"
    assert s2.name == "PySAGES"
    s2.version = "v0.3.0"
    assert s2.version == "v0.3.0"
    s2.source = "https://github.com/SSAGESLabs/PySAGES"
    assert s2.source == "https://github.com/SSAGESLabs/PySAGES"


def test_json_error():
    faulty_json = "{'node': 'Parameter', 'foo': 'bar'}".replace("'", '"')
    with pytest.raises(CRIPTJsonDeserializationError):
        cript.load_nodes_from_json(faulty_json)

    faulty_json = "{'node': 'Parameter', 'key': 'update_frequency', 'value': 1000.0, 'unit': '1/ns', 'foo': 'bar'}".replace(
        "'", '"'
    )
    with pytest.raises(CRIPTJsonDeserializationError):
        cript.load_nodes_from_json(faulty_json)

    parameter = get_parameter()
    # Let's break the node by violating the data model
    parameter._json_attrs = replace(parameter._json_attrs, value=None)
    with pytest.raises(CRIPTJsonSerializationError):
        parameter.json
    # Let's break it completely
    parameter._json_attrs = None
    with pytest.raises(CRIPTJsonSerializationError):
        parameter.json
>>>>>>> 2650b7d3
<|MERGE_RESOLUTION|>--- conflicted
+++ resolved
@@ -113,8 +113,8 @@
     a.type = "integration"
     assert a.type == "integration"
 
-<<<<<<< HEAD
-    # Add citation test, once we have citation implemted
+    a.citation += [get_citation()]
+    assert a.citation[0].json == get_citation().json
 
 
 def test_local_search():
@@ -159,10 +159,6 @@
         {"parameter": [{"key": "advanced_sampling"}, {"key": "update_frequency"}, {"foo": "bar"}]}
     )
     assert find_algorithms == []
-=======
-    a.citation += [get_citation()]
-    assert a.citation[0].json == get_citation().json
-
 
 def test_removing_nodes():
     a = get_algorithm()
@@ -252,5 +248,4 @@
     # Let's break it completely
     parameter._json_attrs = None
     with pytest.raises(CRIPTJsonSerializationError):
-        parameter.json
->>>>>>> 2650b7d3
+        parameter.json