from dataclasses import dataclass, replace
from typing import Optional, Union

from beartype import beartype

<<<<<<< HEAD
from cript.nodes.core import BaseNode
=======
>>>>>>> 1775d2fb
from cript.nodes.primary_nodes.reference import Reference
from cript.nodes.uuid_base import UUIDBaseNode


class Citation(UUIDBaseNode):
    """
    ## Definition
    The [Citation sub-object](https://pubs.acs.org/doi/suppl/10.1021/acscentsci.3c00011/suppl_file/oc3c00011_si_001.pdf#page=26)
    essentially houses [Reference nodes](../../primary_nodes/reference). The citation subobject can then be added to CRIPT Primary nodes.

    ## Attributes
    | attribute | type      | example      | description                                   | required | vocab |
    |-----------|-----------|--------------|-----------------------------------------------|----------|-------|
    | type      | str       | derived_from | key for identifier                            | True     | True  |
    | reference | Reference |              | reference to a book, paper, or scholarly work | True     |       |

    ## Can Be Added To
    ### Primary Nodes
    * [Collection node](../../primary_nodes/collection)
    * [Computation node](../../primary_nodes/computation)
    * [Computation Process Node](../../primary_nodes/computation_process)
    * [Data node](../../primary_nodes/data)

    ### Subobjects
    * [Computational Forcefield subobjects](../computational_forcefield)
    * [Property subobject](../property)
    * [Algorithm subobject](../algorithm)
    * [Equipment subobject](../equipment)

    ---

    ## Available Subobjects
    * `None`

    ## JSON Representation
    ```json
    "citation": {
            "node": ["Citation"],
            "type": "reference",
            "reference": {
                    "node": ["Reference"],
                    "type": "journal_article",
                    "title": "Multi-architecture Monte-Carlo (MC) simulation of soft coarse-grained polymeric materials: SOft coarse grained Monte-Carlo Acceleration (SOMA)",
                    "author": ["Ludwig Schneider", "Marcus Müller"],
                    "journal": "Computer Physics Communications",
                    "publisher": "Elsevier",
                    "year": 2019,
                    "pages": [463, 476],
                    "doi": "10.1016/j.cpc.2018.08.011",
                    "issn": "0010-4655",
                    "website": "https://www.sciencedirect.com/science/article/pii/S0010465518303072",
            },
    }
    ```
    """

    @dataclass(frozen=True)
    class JsonAttributes(UUIDBaseNode.JsonAttributes):
        type: str = ""
        reference: Optional[Reference] = None

    _json_attrs: JsonAttributes = JsonAttributes()

    @beartype
    def __init__(self, type: str, reference: Reference, **kwargs):
        """
        create a Citation subobject

        Parameters
        ----------
        type : citation type
            citation type must come from [CRIPT Controlled Vocabulary]()
        reference : Reference
            Reference node

        Examples
        -------
        ```python
        title = "Multi-architecture Monte-Carlo (MC) simulation of soft coarse-grained polymeric materials: "
        title += "SOft coarse grained Monte-Carlo Acceleration (SOMA)"

        # create a Reference node for the Citation subobject
        my_reference = Reference(
            "journal_article",
            title=title,
            author=["Ludwig Schneider", "Marcus Müller"],
            journal="Computer Physics Communications",
            publisher="Elsevier",
            year=2019,
            pages=[463, 476],
            doi="10.1016/j.cpc.2018.08.011",
            issn="0010-4655",
            website="https://www.sciencedirect.com/science/article/pii/S0010465518303072",
        )

        # create Citation subobject
        my_citation = cript.Citation("reference", my_reference)
        ```

        Returns
        -------
        None
            Instantiate citation subobject
        """
        super().__init__(**kwargs)
        self._json_attrs = replace(self._json_attrs, type=type, reference=reference)
        self.validate()

    @property
    @beartype
    def type(self) -> str:
        """
        Citation type subobject

        > Note: Citation type must come from [CRIPT Controlled Vocabulary]()

        Examples
        --------
        ```python
        my_citation.type = "extracted_by_algorithm"
        ```

        Returns
        -------
        str
            Citation type
        """
        return self._json_attrs.type

    @type.setter
    @beartype
    def type(self, new_type: str) -> None:
        """
        set the citation subobject type

        > Note: citation subobject must come from [CRIPT Controlled Vocabulary]()

        Parameters
        ----------
        new_type : str
            citation type

        Returns
        -------
        None
        """
        new_attrs = replace(self._json_attrs, type=new_type)
        self._update_json_attrs_if_valid(new_attrs)

    @property
    @beartype
    def reference(self) -> Union[Reference, None]:
        """
        citation reference node

        Examples
        --------
        ```python
        # create a Reference node for the Citation subobject
        my_reference = Reference(
            "journal_article",
            title="my title",
            author=["Ludwig Schneider", "Marcus Müller"],
            journal="Computer Physics Communications",
            publisher="Elsevier",
            year=2019,
            pages=[463, 476],
            doi="10.1016/j.cpc.2018.08.011",
            issn="0010-4655",
            website="https://www.sciencedirect.com/science/article/pii/S0010465518303072",
        )

        my_citation.reference = my_reference
        ```

        Returns
        -------
        Reference
            Reference node
        """
        return self._json_attrs.reference

    @reference.setter
    @beartype
    def reference(self, new_reference: Reference) -> None:
        """
        replace the current Reference node for the citation subobject

        Parameters
        ----------
        new_reference : Reference

        Returns
        -------
        None
        """
        new_attrs = replace(self._json_attrs, reference=new_reference)
        self._update_json_attrs_if_valid(new_attrs)<|MERGE_RESOLUTION|>--- conflicted
+++ resolved
@@ -3,10 +3,6 @@
 
 from beartype import beartype
 
-<<<<<<< HEAD
-from cript.nodes.core import BaseNode
-=======
->>>>>>> 1775d2fb
 from cript.nodes.primary_nodes.reference import Reference
 from cript.nodes.uuid_base import UUIDBaseNode
 
