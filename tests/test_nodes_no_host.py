--- conflicted
+++ resolved
@@ -127,7 +127,6 @@
     assert a.citation[0].json == get_citation().json
 
 
-<<<<<<< HEAD
 def test_local_search():
     a = get_algorithm()
 
@@ -170,7 +169,8 @@
         {"parameter": [{"key": "advanced_sampling"}, {"key": "update_frequency"}, {"foo": "bar"}]}
     )
     assert find_algorithms == []
-=======
+
+
 def test_quantity():
     q = get_quantity()
     assert q.json == get_quantity_string()
@@ -185,7 +185,6 @@
     q.set_uncertainty(0.1, "var")
     assert q.uncertainty == 0.1
     assert q.uncertainty_type == "var"
->>>>>>> 0693feb0
 
 
 def test_removing_nodes():
