from dataclasses import dataclass, field, replace
from typing import Any, List, Optional

from beartype import beartype

from cript.nodes.primary_nodes.primary_base_node import PrimaryBaseNode
from cript.nodes.primary_nodes.process import Process


class Material(PrimaryBaseNode):
    """
    ## Definition
    A [Material node](https://pubs.acs.org/doi/suppl/10.1021/acscentsci.3c00011/suppl_file/oc3c00011_si_001.pdf#page=10)
    is nested inside a [Project](../project).
    A [Material node](https://pubs.acs.org/doi/suppl/10.1021/acscentsci.3c00011/suppl_file/oc3c00011_si_001.pdf#page=10)
    is just the materials used within an project/experiment.

    ## Attributes
    | attribute               | type                                                | example                                           | description                                  | required    | vocab |
    |-------------------------|-----------------------------------------------------|---------------------------------------------------|----------------------------------------------|-------------|-------|
    | identifiers             | list[Identifier]                                    |                                                   | material identifiers                         | True        |       |
    | component              | list[[Material](./)]                                |                                                   | list of component that make up the mixture  |             |       |
    | property              | list[[Property](../subobjects/property)]            |                                                   | material properties                          |             |       |
    | process                 | [Process](../process)                               |                                                   | process node that made this material         |             |       |
    | parent_material         | [Material](./)                                      |                                                   | material node that this node was copied from |             |       |
    | computational_ forcefield | [Computation  Forcefield](../computational_forcefield) |                                                   | computation forcefield                       | Conditional |       |
    | keyword                | list[str]                                           | [thermoplastic, homopolymer, linear, polyolefins] | words that classify the material             |             | True  |

    ## Navigating to Material
    Materials can be easily found on the [CRIPT](https://criptapp.org) home screen in the
    under the navigation within the [Materials link](https://criptapp.org/material/)

    ## Available Sub-Objects for Material
    * [Identifier](../../subobjects/identifier)
    * [Property](../../subobjects/property)
    * [Computational_forcefield](../../subobjects/computational_forcefield)

    Example
    -------
     water, brine (water + NaCl), polystyrene, polyethylene glycol hydrogels, vulcanized polyisoprene, mcherry (protein), and mica


    Warnings
    -------
    !!! warning "Material names"
        Material names Must be unique within a [Project](../project)

    ```json
    {
        "name": "my unique material",
        "component_count": 0,
        "computational_forcefield_count": 0,
        "created_at": "2023-03-14T00:45:02.196297Z",
        "identifier_count": 0,
        "identifiers": [],
        "model_version": "1.0.0",
        "node": "Material",
        "notes": "",
        "property_count": 0,
        "uid": "0x24a08",
        "updated_at": "2023-03-14T00:45:02.196276Z",
        "uuid": "403fa02c-9a84-4f9e-903c-35e535151b08",
    }
    ```
    """

    @dataclass(frozen=True)
    class JsonAttributes(PrimaryBaseNode.JsonAttributes):
        """
        all Material attributes
        """

        # identifier sub-object for the material
        identifiers: List[dict[str, str]] = field(default_factory=dict)  # type: ignore
        # TODO add proper typing in future, using Any for now to avoid circular import error
        component: List["Material"] = field(default_factory=list)
        process: Optional[Process] = None
        property: List[Any] = field(default_factory=list)
        parent_material: List["Material"] = field(default_factory=list)
        computational_forcefield: List[Any] = field(default_factory=list)
        keyword: List[str] = field(default_factory=list)

    _json_attrs: JsonAttributes = JsonAttributes()

    @beartype
    def __init__(
        self,
        name: str,
        identifiers: List[dict[str, str]],
        component: Optional[List["Material"]] = None,
        property: Optional[List[Any]] = None,
        parent_material: Optional[List["Material"]] = None,
        computational_forcefield: Optional[List[Any]] = None,
        keyword: Optional[List[str]] = None,
        notes: str = "",
        **kwargs
    ):
        """
        create a material node

        Parameters
        ----------
        name: str
        identifiers: List[dict[str, str]]
        component: List["Material"], default=None
        property: Optional[Process], default=None
        process: List[Process], default=None
        parent_material: List["Material"], default=None
        computational_forcefield: List[ComputationalProcess], default=None
        keyword: List[str], default=None

        Returns
        -------
        None
            Instantiate a material node
        """

        super().__init__(name=name, notes=notes, **kwargs)

        if component is None:
            component = []

        if property is None:
            property = []

        if parent_material is None:
            parent_material = []

        if computational_forcefield is None:
            computational_forcefield = []

        if keyword is None:
            keyword = []

        # validate keyword if they exist
        if keyword is not None:
            self._validate_keyword(keyword=keyword)

        self._json_attrs = replace(
            self._json_attrs,
            name=name,
            identifiers=identifiers,
            component=component,
            process=process,
            property=property,
            parent_material=parent_material,
            computational_forcefield=computational_forcefield,
            keyword=keyword,
        )

    @property
    @beartype
    def name(self) -> str:
        """
        material name

        Examples
        ```python
        my_material.name = "my new material"
        ```

        Returns
        -------
        str
            material name
        """
        return self._json_attrs.name

    @name.setter
    @beartype
    def name(self, new_name: str) -> None:
        """
        set the name of the material

        Parameters
        ----------
        new_name: str

        Returns
        -------
        None
        """
        new_attrs = replace(self._json_attrs, name=new_name)
        self._update_json_attrs_if_valid(new_attrs)

    @property
    @beartype
    def identifiers(self) -> List[dict[str, str]]:
        """
        get the identifiers for this material

        ```python
        my_material.identifier = {"alternative_names": "my material alternative name"}
        ```

        Returns
        -------
        List[dict[str, str]]
            list of dictionary that has identifiers for this material
        """
        return self._json_attrs.identifiers.copy()

    @identifiers.setter
    @beartype
    def identifiers(self, new_identifiers_list: List[dict[str, str]]) -> None:
        """
        set the list of identifiers for this material

        the identifier keys must come from the
        material identifiers keyword within the CRIPT controlled vocabulary

        Parameters
        ----------
        new_identifiers_list: List[dict[str, str]]

        Returns
        -------
        None
        """
        new_attrs = replace(self._json_attrs, identifiers=new_identifiers_list)
        self._update_json_attrs_if_valid(new_attrs)

    @property
    @beartype
    def component(self) -> List["Material"]:
        """
        list of component ([material nodes](./)) that make up this material

        Examples
        --------
        ```python
        # material component
        my_component = [
            cript.Material(
                name="my component material 1",
                identifiers=[{"alternative_names": "component 1 alternative name"}],
            ),
            cript.Material(
                name="my component material 2",
                identifiers=[{"alternative_names": "component 2 alternative name"}],
            ),
        ]


        identifiers = [{"alternative_names": "my material alternative name"}]
        my_material = cript.Material(name="my material", component=my_component, identifiers=identifiers)
        ```

        Returns
        -------
        List[Material]
            list of component that make up this material
        """
        return self._json_attrs.component

    @component.setter
    @beartype
    def component(self, new_component_list: List["Material"]) -> None:
        """
        set the list of component (material nodes) that make up this material

        Parameters
        ----------
        new_component_list: List["Material"]

        Returns
        -------
        None
        """
        new_attrs = replace(self._json_attrs, component=new_component_list)
        self._update_json_attrs_if_valid(new_attrs)

    @property
    @beartype
    def parent_material(self) -> List["Material"]:
        """
        List of parent materials

        Returns
        -------
        List["Material"]
            list of parent materials
        """
        return self._json_attrs.parent_material

    @parent_material.setter
    @beartype
    def parent_material(self, new_parent_material_list: List["Material"]) -> None:
        """
        set the [parent materials](./) for this material

        Parameters
        ----------
        new_parent_material_list: List["Material"]

        Returns
        -------
        None
        """

        new_attrs = replace(self._json_attrs, parent_material=new_parent_material_list)
        self._update_json_attrs_if_valid(new_attrs)

    @property
    @beartype
    def computational_forcefield(self) -> List[Any]:
        """
        list of [computational_forcefield](../../subobjects/computational_forcefield) for this material node

        Returns
        -------
        List[ComputationForcefield]
            list of computational_forcefield that created this material
        """
        return self._json_attrs.computational_forcefield

    @computational_forcefield.setter
    @beartype
    def computational_forcefield(self, new_computational_forcefield_list: List[Any]) -> None:
        """
        sets the list of computational forcefields for this material

        Parameters
        ----------
        new_computation_forcefield_list: List[ComputationalForcefield]

        Returns
        -------
        None
        """
        new_attrs = replace(self._json_attrs, computational_forcefield=new_computational_forcefield_list)
        self._update_json_attrs_if_valid(new_attrs)

    @property
    @beartype
    def keyword(self) -> List[str]:
        """
        List of keyword for this material

        the material keyword must come from the
        [CRIPT controlled vocabulary](https://criptapp.org/keys/material-keyword/)

        ```python
        identifiers = [{"alternative_names": "my material alternative name"}]

        # keyword
        material_keyword = ["acetylene", "acrylate", "alternating"]

        my_material = cript.Material(
            name="my material", keyword=material_keyword, identifiers=identifiers
        )
        ```

        Returns
        -------
        List[str]
            list of material keyword
        """
        return self._json_attrs.keyword

    @keyword.setter
    @beartype
    def keyword(self, new_keyword_list: List[str]) -> None:
        """
        set the keyword for this material

        the material keyword must come from the CRIPT controlled vocabulary

        Parameters
        ----------
        new_keyword_list

        Returns
        -------
        None
        """
        # TODO validate keyword before setting them
        self._validate_keyword(keyword=new_keyword_list)

        new_attrs = replace(self._json_attrs, keyword=new_keyword_list)
        self._update_json_attrs_if_valid(new_attrs)

    # ------------ validation ------------
    # TODO this can be a function instead of a method
    def _validate_keyword(self, keyword: List[str]) -> None:
        """
        takes a list of material keyword and loops through validating every single one

        this is a simple loop that calls another method, but I thought it needs to be made into a method
        since both constructor and keyword setter has the same code

        Parameters
        ----------
        keyword: List[str]

        Returns
        -------
        None
        """
        # TODO add this validation in the future
        # for keyword in keyword:
        #     is_vocab_valid(keywords)
        pass

    # TODO this can be a function instead of a method
    def _validate_identifiers(self, identifiers: List[dict[str, str]]) -> None:
        """
        takes a list of material identifiers and loops through validating every single one

        since validation is needed in both constructor and the setter, this is a simple method for it

        Parameters
        ----------
        identifiers: List[dict[str, str]]

        Returns
        -------
        None
        """

        for identifier_dictionary in identifiers:
            for key, value in identifier_dictionary.items():
                # TODO validate keys here
                # is_vocab_valid("material_identifiers", value)
                pass

    @property
    @beartype
<<<<<<< HEAD
=======
    def process(self) -> Process:
        return self._json_attrs.process

    @process.setter
    def process(self, new_process: Process) -> None:
        new_attrs = replace(self._json_attrs, process=new_process)
        self._update_json_attrs_if_valid(new_attrs)

    @property
>>>>>>> 1775d2fb
    def property(self) -> List[Any]:
        """
        list of material [property](../../subobjects/property)

        ```python
        # property subobject
        my_property = cript.Property(key="modulus_shear", type="min", value=1.23, unit="gram")

        my_material.property = my_property
        ```

        Returns
        -------
        List[Property]
            list of property that define this material
        """
        return self._json_attrs.property.copy()

    @property.setter
    @beartype
    def property(self, new_property_list: List[Any]) -> None:
        """
        set the list of properties for this material

        Parameters
        ----------
        new_property_list: List[Property]

        Returns
        -------
        None
        """
        new_attrs = replace(self._json_attrs, property=new_property_list)
        self._update_json_attrs_if_valid(new_attrs)

    @classmethod
    @beartype
    def _from_json(cls, json_dict: dict):
        """
        Create a new instance of a node from a JSON representation.

        Parameters
        ----------
        json_dict : dict
            A JSON dictionary representing a node

        Returns
        -------
        node
            A new instance of a node.

        Notes
        -----
        required fields in JSON:
        * `name`: The name of the node

        optional fields in JSON:
        * `identifiers`: A list of material identifiers.
            * If the `identifiers` property is not present in the JSON dictionary,
            it will be set to an empty list.
        """
        from cript.nodes.util.material_deserialization import (
            _deserialize_flattened_material_identifiers,
        )

        json_dict = _deserialize_flattened_material_identifiers(json_dict)

        return super()._from_json(json_dict)<|MERGE_RESOLUTION|>--- conflicted
+++ resolved
@@ -426,8 +426,6 @@
 
     @property
     @beartype
-<<<<<<< HEAD
-=======
     def process(self) -> Process:
         return self._json_attrs.process
 
@@ -437,7 +435,6 @@
         self._update_json_attrs_if_valid(new_attrs)
 
     @property
->>>>>>> 1775d2fb
     def property(self) -> List[Any]:
         """
         list of material [property](../../subobjects/property)
