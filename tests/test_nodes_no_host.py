--- conflicted
+++ resolved
@@ -48,18 +48,12 @@
 
 
 def get_reference_string():
-<<<<<<< HEAD
-    return "{'node': 'Reference', 'url': '', 'type': 'journal_article', 'title': '', 'authors': ['Ludwig Schneider', 'Marcus M\\u00fcller'], 'journal': 'Computer Physics Communications', 'publisher': 'Elsevier', 'year': 2019, 'issue': null, 'pages': [463, 476], 'doi': '10.1016/j.cpc.2018.08.011', 'issn': '0010-4655', 'arxiv_id': '', 'pmid': null, 'website': 'https://www.sciencedirect.com/science/article/pii/S0010465518303072'}".replace(
-        "'", '"'
-    )
-=======
     ret_str = "{'node': 'Reference', 'url': '', 'type': 'journal_article', 'title': '', 'authors':"
     ret_str += " ['Ludwig Schneider', 'Marcus M\\u00fcller'], 'journal': 'Computer Physics Communications', "
     ret_str += "'publisher': 'Elsevier', 'year': 2019, 'issue': null, 'pages': [463, 476], "
     ret_str += "'doi': '10.1016/j.cpc.2018.08.011', 'issn': '0010-4655', 'arxiv_id': '', "
     ret_str += "'pmid': null, 'website': 'https://www.sciencedirect.com/science/article/pii/S0010465518303072'}"
     return ret_str.replace("'", '"')
->>>>>>> 30c7b1fe
 
 
 def get_citation():
@@ -73,7 +67,6 @@
     ).replace("'", '"')
 
 
-<<<<<<< HEAD
 def get_software():
     software = cript.Software("SOMA", "0.7.0", "https://gitlab.com/InnocentBug/SOMA")
     return software
@@ -85,8 +78,6 @@
     )
 
 
-=======
->>>>>>> 30c7b1fe
 def test_parameter():
     p = get_parameter()
     p_str = p.json
@@ -170,9 +161,7 @@
     new_ref = get_reference()
     new_ref.title = "foo bar"
     c.reference = new_ref
-<<<<<<< HEAD
     assert c.reference == new_ref
-
 
 def test_software():
     s = get_software()
@@ -207,7 +196,4 @@
     # Let's break it completely
     parameter._json_attrs = None
     with pytest.raises(CRIPTJsonSerializationError):
-        parameter.json
-=======
-    assert c.reference == new_ref
->>>>>>> 30c7b1fe
+        parameter.json