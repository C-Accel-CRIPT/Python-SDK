--- conflicted
+++ resolved
@@ -1,12 +1,8 @@
 from dataclasses import dataclass, field, replace
 from typing import Any, List, Union
 
-<<<<<<< HEAD
 from beartype import beartype
 
-# from cript import Data, SoftwareConfiguration, Condition, Citation
-=======
->>>>>>> 93e91dc1
 from cript.nodes.primary_nodes.primary_base_node import PrimaryBaseNode
 
 
@@ -364,12 +360,8 @@
         self._update_json_attrs_if_valid(new_attrs)
 
     @property
-<<<<<<< HEAD
-    @beartype
-    def prerequisite_computation(self) -> "Computation":
-=======
+    @beartype
     def prerequisite_computation(self) -> Union["Computation", None]:
->>>>>>> 93e91dc1
         """
         prerequisite computation
 
@@ -390,12 +382,8 @@
         return self._json_attrs.prerequisite_computation
 
     @prerequisite_computation.setter
-<<<<<<< HEAD
-    @beartype
-    def prerequisite_computation(self, new_prerequisite_computation: "Computation") -> None:
-=======
+    @beartype
     def prerequisite_computation(self, new_prerequisite_computation: Union["Computation", None]) -> None:
->>>>>>> 93e91dc1
         """
         set new prerequisite_computation
 
