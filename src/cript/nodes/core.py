import copy
import json
from typing import List
from abc import ABC
from dataclasses import asdict, dataclass, replace
from typing import List


class BaseNode(ABC):
    """
    This abstract class is the base of all CRIPT nodes.
    It offers access to a json attribute class,
    which reflects the data model JSON attributes.
    Also, some basic shared functionality is provided by this base class.
    """

    @dataclass(frozen=True)
    class JsonAttributes:
        node: str = ""

    _json_attrs: JsonAttributes = JsonAttributes()

    def __init__(self, node):
        self._json_attrs = replace(self._json_attrs, node=node)

    def __str__(self) -> str:
        """
        Return a string representation of a node data model attributes.

        Returns
        -------
        str
            A string representation of the node.
        """
        return str(asdict(self._json_attrs))

    def __deepcopy__(self, memo):
        new_attr = copy.deepcopy(asdict(self._json_attrs), memo)
        default_attr = asdict(self.__class__.JsonAttributes())
        attributes_to_erase = ["url", "uid"]
        for key in attributes_to_erase:
            try:
                new_attr[key] = default_attr[key]
            except KeyError:
                # Only change the erasing attribute if they are present.
                pass

        # Create the new node, similar to from_json
        node = self.__class__(**new_attr)
        node._update_json_attrs_if_valid(self.__class__.JsonAttributes(**new_attr))
        return node

    def _update_json_attrs_if_valid(self, new_json_attr: JsonAttributes):

        tmp_obj = copy.copy(self)
        tmp_obj._json_attrs = new_json_attr
        # Throws invalid exception before object is modified.
        tmp_obj.validate()
        # After validation we can assign the attributes to actual object
        self._json_attrs = new_json_attr

    def validate(self) -> None:
        """
        Validate this node (and all its children) against the schema provided by the data bank.

        Raises:
        -------
        Exception with more error information.
        """

        pass

    @classmethod
    def _from_json(cls, json: dict):
        # Child nodes can inherit and overwrite this.
        # They should call super()._from_json first, and modified the returned object after if necessary.

        # This creates a basic version of the intended node.
        # All attributes from the backend are passed over, but some like created_by are ignored
        node = cls(**json)
        # Now we push the full json attributes into the class if it is valid
        attrs = cls.JsonAttributes(**json)
        node._update_json_attrs_if_valid(attrs)
        return node

    @property
    def json(self):
        """
        User facing access to get the JSON of a node.
        """
        # Delayed import to avoid circular imports
        from cript.nodes.util import NodeEncoder

        return json.dumps(self, cls=NodeEncoder)

<<<<<<< HEAD
    def find_children(self, search_attr:dict, recursion_depth:int=-1) -> List:
=======
    def find_children(self, search_attr: dict, search_depth: int = -1) -> List:
>>>>>>> 5df5bdf3
        """
        Finds all the children in a given tree of nodes (specified by its root),
        that match the criteria of search_attr.
        If a node is present multiple times in the graph, it is only once in the search results.

<<<<<<< HEAD
        recursion_dept: Max depth of recursion into the tree. Helpful if circles are expected. -1 specifies no limit
=======
        search_dept: Max depth of the search into the tree. Helpful if circles are expected. -1 specifies no limit
>>>>>>> 5df5bdf3

        search_attr: dict
           Dictionary that specifies which JSON attributes have to be present in a given node.
           If an attribute is a list, it it is suffiecient if the specified attributes are in the list,
           if others are present too, that does not exclude the child.

           Example: search_attr = `{"node": "Parameter"}` finds all "Parameter" nodes.
<<<<<<< HEAD
                    search_attr = `{"node": "Algorithm", "parameter": {"name" : "update_frequency"}}` finds all "Algorithm" nodes, that have a parameter "update_frequency".
                                  Since parameter is a list an alternative notation is ``{"node": "Algorithm", "parameter": [{"name" : "update_frequency"}]}` and Algorithms are not excluded they have more paramters.
                    search_attr = `{"node": "Algorithm", "parameter": [{"name" : "update_frequency"}, {"name" : "cutoff_distance"}]}` finds all algoritms that have a parameter "update_frequency" and "cutoff_distance".

        """
        def is_attr_present(node:BaseNode, key, value):
=======
                    search_attr = `{"node": "Algorithm", "parameter": {"name" : "update_frequency"}}`
                                           finds all "Algorithm" nodes, that have a parameter "update_frequency".
                                           Since parameter is a list an alternative notation is
                                           ``{"node": "Algorithm", "parameter": [{"name" : "update_frequency"}]}`
                                           and Algorithms are not excluded they have more paramters.
                    search_attr = `{"node": "Algorithm", "parameter": [{"name" : "update_frequency"},
                                           {"name" : "cutoff_distance"}]}`
                                           finds all algoritms that have a parameter "update_frequency" and "cutoff_distance".

        """

        def is_attr_present(node: BaseNode, key, value):
>>>>>>> 5df5bdf3
            """
            Helper function that checks if an attribute is present in a node.
            """

            attr_key = asdict(node._json_attrs).get(key)

            # To save code paths, I convert non-lists into lists with one element.
            if not isinstance(attr_key, list):
                attr_key = [attr_key]
            if not isinstance(value, list):
                value = [value]

<<<<<<< HEAD
            number_values_found = 0
            for v in value:
                if v in attr_key:
                    number_values_found += 1

                for attr in attr_key:
                    if isinstance(attr, BaseNode) and isinstance(v, dict):

                        if len(attr.find_children(v, 0)) > 0:
                            number_values_found += 1
                            break
            return number_values_found == len(value)


        found_children = []

        # Handle self
=======
            # The definition of search is, that all values in a list have to be present.
            # To fulfill this AND condition, we count the number of occurences of that value condition
            number_values_found = 0
            for v in value:
                # Test for simple values (not-nodes)
                if v in attr_key:
                    number_values_found += 1

                # Test if value is present in one of the specified attributes (OR condition)
                for attr in attr_key:
                    # if the attribute is a node and the search value is a dictionary,
                    # we can verify that this condition is met if it finds the node itself with `find_children`.
                    if isinstance(attr, BaseNode) and isinstance(v, dict):
                        # Since we only want to test the node itself and not any of its children, we set recursion to 0.
                        if len(attr.find_children(v, 0)) > 0:
                            number_values_found += 1
                            # Since this an OR condition, we abort early.
                            # This also doesn't inflate the number_values_count,
                            # since every OR condition should only add a max of 1.
                            break
            # Check if the AND condition of the values is met
            return number_values_found == len(value)

        found_children = []

        # In this search we include the calling node itself.
        # We check for this node if all specified attributes are present by counting them (AND condition).
>>>>>>> 5df5bdf3
        found_attr = 0
        for key, value in search_attr.items():
            if is_attr_present(self, key, value):
                found_attr += 1
<<<<<<< HEAD
        if found_attr == len(search_attr):
            found_children += [self]

        # Handle recursion
        if recursion_depth != 0:
=======
        # If exactly all attributes are found, it matches the search criterion
        if found_attr == len(search_attr):
            found_children += [self]

        # Recursion according to the recursion depth for all node children.
        if search_depth != 0:
>>>>>>> 5df5bdf3
            for field in self._json_attrs.__dataclass_fields__:
                value = getattr(self._json_attrs, field)
                # To save code paths, I convert non-lists into lists with one element.
                if not isinstance(value, list):
                    value = [value]
                for v in value:
<<<<<<< HEAD
                    try: # Try every attribute for recursion
                        found_children += v.find_children(search_attr, recursion_depth-1)
=======
                    try:  # Try every attribute for recursion (duck-typing)
                        found_children += v.find_children(search_attr, search_depth - 1)
>>>>>>> 5df5bdf3
                    except AttributeError:
                        pass
        return found_children<|MERGE_RESOLUTION|>--- conflicted
+++ resolved
@@ -1,6 +1,5 @@
 import copy
 import json
-from typing import List
 from abc import ABC
 from dataclasses import asdict, dataclass, replace
 from typing import List
@@ -93,21 +92,13 @@
 
         return json.dumps(self, cls=NodeEncoder)
 
-<<<<<<< HEAD
-    def find_children(self, search_attr:dict, recursion_depth:int=-1) -> List:
-=======
     def find_children(self, search_attr: dict, search_depth: int = -1) -> List:
->>>>>>> 5df5bdf3
         """
         Finds all the children in a given tree of nodes (specified by its root),
         that match the criteria of search_attr.
         If a node is present multiple times in the graph, it is only once in the search results.
 
-<<<<<<< HEAD
-        recursion_dept: Max depth of recursion into the tree. Helpful if circles are expected. -1 specifies no limit
-=======
         search_dept: Max depth of the search into the tree. Helpful if circles are expected. -1 specifies no limit
->>>>>>> 5df5bdf3
 
         search_attr: dict
            Dictionary that specifies which JSON attributes have to be present in a given node.
@@ -115,14 +106,6 @@
            if others are present too, that does not exclude the child.
 
            Example: search_attr = `{"node": "Parameter"}` finds all "Parameter" nodes.
-<<<<<<< HEAD
-                    search_attr = `{"node": "Algorithm", "parameter": {"name" : "update_frequency"}}` finds all "Algorithm" nodes, that have a parameter "update_frequency".
-                                  Since parameter is a list an alternative notation is ``{"node": "Algorithm", "parameter": [{"name" : "update_frequency"}]}` and Algorithms are not excluded they have more paramters.
-                    search_attr = `{"node": "Algorithm", "parameter": [{"name" : "update_frequency"}, {"name" : "cutoff_distance"}]}` finds all algoritms that have a parameter "update_frequency" and "cutoff_distance".
-
-        """
-        def is_attr_present(node:BaseNode, key, value):
-=======
                     search_attr = `{"node": "Algorithm", "parameter": {"name" : "update_frequency"}}`
                                            finds all "Algorithm" nodes, that have a parameter "update_frequency".
                                            Since parameter is a list an alternative notation is
@@ -135,7 +118,6 @@
         """
 
         def is_attr_present(node: BaseNode, key, value):
->>>>>>> 5df5bdf3
             """
             Helper function that checks if an attribute is present in a node.
             """
@@ -148,25 +130,6 @@
             if not isinstance(value, list):
                 value = [value]
 
-<<<<<<< HEAD
-            number_values_found = 0
-            for v in value:
-                if v in attr_key:
-                    number_values_found += 1
-
-                for attr in attr_key:
-                    if isinstance(attr, BaseNode) and isinstance(v, dict):
-
-                        if len(attr.find_children(v, 0)) > 0:
-                            number_values_found += 1
-                            break
-            return number_values_found == len(value)
-
-
-        found_children = []
-
-        # Handle self
-=======
             # The definition of search is, that all values in a list have to be present.
             # To fulfill this AND condition, we count the number of occurences of that value condition
             number_values_found = 0
@@ -194,38 +157,24 @@
 
         # In this search we include the calling node itself.
         # We check for this node if all specified attributes are present by counting them (AND condition).
->>>>>>> 5df5bdf3
         found_attr = 0
         for key, value in search_attr.items():
             if is_attr_present(self, key, value):
                 found_attr += 1
-<<<<<<< HEAD
-        if found_attr == len(search_attr):
-            found_children += [self]
-
-        # Handle recursion
-        if recursion_depth != 0:
-=======
         # If exactly all attributes are found, it matches the search criterion
         if found_attr == len(search_attr):
             found_children += [self]
 
         # Recursion according to the recursion depth for all node children.
         if search_depth != 0:
->>>>>>> 5df5bdf3
             for field in self._json_attrs.__dataclass_fields__:
                 value = getattr(self._json_attrs, field)
                 # To save code paths, I convert non-lists into lists with one element.
                 if not isinstance(value, list):
                     value = [value]
                 for v in value:
-<<<<<<< HEAD
-                    try: # Try every attribute for recursion
-                        found_children += v.find_children(search_attr, recursion_depth-1)
-=======
                     try:  # Try every attribute for recursion (duck-typing)
                         found_children += v.find_children(search_attr, search_depth - 1)
->>>>>>> 5df5bdf3
                     except AttributeError:
                         pass
         return found_children