--- conflicted
+++ resolved
@@ -3,12 +3,6 @@
 
 from beartype import beartype
 
-<<<<<<< HEAD
-from beartype import beartype
-
-from cript.nodes.core import BaseNode
-=======
->>>>>>> 1775d2fb
 from cript.nodes.primary_nodes.data import Data
 from cript.nodes.subobjects.citation import Citation
 from cript.nodes.uuid_base import UUIDBaseNode
