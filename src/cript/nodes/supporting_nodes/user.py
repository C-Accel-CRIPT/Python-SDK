from dataclasses import dataclass, replace

from cript.nodes.uuid_base import UUIDBaseNode


class User(UUIDBaseNode):
    """
    The [User node](https://pubs.acs.org/doi/suppl/10.1021/acscentsci.3c00011/suppl_file/oc3c00011_si_001.pdf#page=27)
    represents any researcher or individual who interacts with the CRIPT platform.
    It serves two main purposes:
    1. It plays a core role in permissions (access control)
    1. It provides a traceable link to the individual who has contributed or edited data within the database


    | attribute  | type        | example                    | description                                | required | vocab |
    |------------|-------------|----------------------------|--------------------------------------------|----------|-------|
    | url        | str         |                            | unique ID of the node                      | True     |       |
    | username   | str         | "john_doe"                 | User’s name                                | True     |       |
    | email      | str         | "user@cript.com"           | email of the user                          | True     |       |
    | orcid      | str         | "0000-0000-0000-0000"      | ORCID ID of the user                       | True     |       |
    | updated_at | datetime*   | 2023-03-06 18:45:23.450248 | last date the node was modified (UTC time) | True     |       |
    | created_at | datetime*   | 2023-03-06 18:45:23.450248 | date it was created (UTC time)             | True     |       |


    ## JSON
    ```json
    {
        "node": "User",
        "username": "my username",
        "email": "user@email.com",
        "orcid": "0000-0000-0000-0001",
    }
    ```

    Warnings
    -------
    * A User cannot be created or modified using the Python SDK.
    * A User node is a **read-only** node that can only be deserialized from API JSON response to Python node.
    * The User node cannot be instantiated and within the Python SDK.
    * Attempting to edit the user node will result in an `Attribute Error`

    """

    @dataclass(frozen=True)
    class JsonAttributes(UUIDBaseNode.JsonAttributes):
        """
        all User attributes
        """

        username: str = ""
        email: str = ""
        orcid: str = ""

    _json_attrs: JsonAttributes = JsonAttributes()

    def __init__(self, username: str, email: str, orcid: str, **kwargs):
        """
        Json from CRIPT API to be converted to a node
        optionally the group can be None if the user doesn't have a group

        Parameters
        ----------
        username: str
            user username
        email: str
            user email
        orcid: str
            user ORCID
        """
<<<<<<< HEAD
        if groups is None:
            groups = []
        super().__init__(**kwargs)
        self._json_attrs = replace(self._json_attrs, username=username, email=email, orcid=orcid, groups=groups)
=======
        super().__init__()
        self._json_attrs = replace(self._json_attrs, username=username, email=email, orcid=orcid)
>>>>>>> 4efb5543
        self.validate()

    # ------------------ properties ------------------

    @property
    def username(self) -> str:
        """
        username of the User node

        Raises
        ------
        AttributeError

        Returns
        -------
        username: str
            username of the User node
        """
        return self._json_attrs.username

    @property
    def email(self) -> str:
        """
        user's email

        Raises
        ------
        AttributeError

        Returns
        -------
        user email: str
            User node email
        """
        return self._json_attrs.email

    @property
    def orcid(self) -> str:
        """
        users [ORCID](https://orcid.org/)

        Raises
        ------
        AttributeError

        Returns
        -------
        ORCID: str
            user's ORCID
        """
        return self._json_attrs.orcid<|MERGE_RESOLUTION|>--- conflicted
+++ resolved
@@ -67,15 +67,9 @@
         orcid: str
             user ORCID
         """
-<<<<<<< HEAD
-        if groups is None:
-            groups = []
         super().__init__(**kwargs)
-        self._json_attrs = replace(self._json_attrs, username=username, email=email, orcid=orcid, groups=groups)
-=======
-        super().__init__()
         self._json_attrs = replace(self._json_attrs, username=username, email=email, orcid=orcid)
->>>>>>> 4efb5543
+
         self.validate()
 
     # ------------------ properties ------------------
