--- conflicted
+++ resolved
@@ -84,11 +84,7 @@
     assert simple_experiment_node.citation == [simple_citation_node]
 
 
-<<<<<<< HEAD
 def test_experiment_json(simple_process_node, simple_computation_node, simple_computational_process_node, simple_data_node, simple_citation_node, simple_citation_dict) -> None:
-=======
-def test_experiment_json(simple_process_node, simple_computation_node, simple_computational_process_node, simple_data_node, simple_citation_node) -> None:
->>>>>>> 6159b68f
     """
     tests that the experiment JSON is functioning correctly
 
@@ -175,17 +171,7 @@
             }
         ],
         "funding": ["National Science Foundation", "IRIS", "NIST"],
-<<<<<<< HEAD
         "citation": [simple_citation_dict],
-=======
-        "citation": [
-            {
-                "node": ["Citation"],
-                "type": "derived_from",
-                "reference": {"node": ["Reference"], "type": "journal_article", "title": "'Living' Polymers"},
-            }
-        ],
->>>>>>> 6159b68f
     }
 
     ref_dict = json.loads(my_experiment.json)
