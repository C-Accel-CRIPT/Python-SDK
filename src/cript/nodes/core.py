import copy
import datetime
import json
from abc import ABC
<<<<<<< HEAD
from dataclasses import asdict, replace
from dataclasses import dataclass

from cript.nodes.exceptions import UneditableAttributeError
=======
from dataclasses import asdict, dataclass, replace
from typing import List

from cript.nodes.exceptions import CRIPTJsonSerializationError
>>>>>>> 8d2cd5a5


class BaseNode(ABC):
    """
    This abstract class is the base of all CRIPT nodes.
    It offers access to a json attribute class,
    which reflects the data model JSON attributes.
    Also, some basic shared functionality is provided by this base class.
    """

    @dataclass(frozen=True)
    class JsonAttributes:
        """
        all common node attributes
        """

        node: str = ""
        url: str = None
        updated_at: datetime = None
        created_at: datetime = None

    _json_attrs: JsonAttributes = JsonAttributes()

    def __init__(self, node):
        self._json_attrs = replace(self._json_attrs, node=node)

    def __str__(self) -> str:
        """
        Return a string representation of a node data model attributes.

        Returns
        -------
        str
            A string representation of the node.
        """
        return str(asdict(self._json_attrs))

    def _update_json_attrs_if_valid(self, new_json_attr: JsonAttributes):
        tmp_obj = copy.copy(self)
        tmp_obj._json_attrs = new_json_attr
        # Throws invalid exception before object is modified.
        tmp_obj.validate()
        # After validation, we can assign the attributes to actual object
        self._json_attrs = new_json_attr

    def validate(self) -> None:
        """
        Validate this node (and all its children) against the schema provided by the data bank.

        Raises:
        -------
        Exception with more error information.
        """

        pass

    @classmethod
    def _from_json(cls, json: dict):
        # Child nodes can inherit and overwrite this.
<<<<<<< HEAD
        # They should call super()._from_json first,
        # and modified the returned object after if necessary.

=======
        # They should call super()._from_json first, and modified the returned object after if necessary.
>>>>>>> 8d2cd5a5
        # This creates a basic version of the intended node.
        # All attributes from the backend are passed over, but some like created_by are ignored
        node = cls(**json)
        # Now we push the full json attributes into the class if it is valid
        attrs = cls.JsonAttributes(**json)
        node._update_json_attrs_if_valid(attrs)
        return node

<<<<<<< HEAD
    # ------------------ properties ------------------
=======
>>>>>>> 8d2cd5a5
    @property
    def json(self):
        """
        User facing access to get the JSON of a node.
        """
        # Delayed import to avoid circular imports
        from cript.nodes.util import NodeEncoder

<<<<<<< HEAD
        return json.dumps(self, cls=NodeEncoder)

    @property
    def url(self) -> str:
        """
        gets the url for the node

        Returns
        -------
        url: str
            node url
        """
        return self._json_attrs.url

    @url.setter
    def url(self, value) -> None:
        """
        User cannot set the URL for any nodes.
        Attempt to do so will raise an UneditableAttributeError

        Parameters
        ----------
        value

        Returns
        -------
        None
        """
        raise UneditableAttributeError

    @property
    def updated_at(self) -> datetime:
        """
        gets the updated_at time for the node

        Returns
        -------
        datetime
            The datetime that the node was edited at
        """
        return self._json_attrs.updated_at

    @updated_at.setter
    def updated_at(self, value) -> None:
        """
        User cannot set the updated_at for any nodes.
        Attempt to do so will raise an UneditableAttributeError

        Parameters
        ----------
        value

        Returns
        -------
        None
        """
        raise UneditableAttributeError

    @property
    def created_at(self) -> datetime:
        """

        Returns
        -------

        """
        return self._json_attrs.created_at

    @created_at.setter
    def created_at(self, value) -> None:
        """
        User cannot set the created_at for any nodes.
        Attempt to do so will raise an UneditableAttributeError

        Parameters
        ----------
        value

        Returns
        -------
        None
        """
        raise UneditableAttributeError
=======
        try:
            self.validate()
            return json.dumps(self, cls=NodeEncoder)
        except Exception as exc:
            raise CRIPTJsonSerializationError(str(type(self)), self._json_attrs) from exc

    def find_children(self, search_attr: dict, search_depth: int = -1, handled_nodes=None) -> List:
        """
        Finds all the children in a given tree of nodes (specified by its root),
        that match the criteria of search_attr.
        If a node is present multiple times in the graph, it is only once in the search results.

        search_dept: Max depth of the search into the tree. Helpful if circles are expected. -1 specifies no limit

        search_attr: dict
           Dictionary that specifies which JSON attributes have to be present in a given node.
           If an attribute is a list, it it is suffiecient if the specified attributes are in the list,
           if others are present too, that does not exclude the child.

           Example: search_attr = `{"node": "Parameter"}` finds all "Parameter" nodes.
                    search_attr = `{"node": "Algorithm", "parameter": {"name" : "update_frequency"}}`
                                           finds all "Algorithm" nodes, that have a parameter "update_frequency".
                                           Since parameter is a list an alternative notation is
                                           ``{"node": "Algorithm", "parameter": [{"name" : "update_frequency"}]}`
                                           and Algorithms are not excluded they have more paramters.
                    search_attr = `{"node": "Algorithm", "parameter": [{"name" : "update_frequency"},
                                           {"name" : "cutoff_distance"}]}`
                                           finds all algoritms that have a parameter "update_frequency" and "cutoff_distance".

        """

        def is_attr_present(node: BaseNode, key, value):
            """
            Helper function that checks if an attribute is present in a node.
            """

            attr_key = asdict(node._json_attrs).get(key)

            # To save code paths, I convert non-lists into lists with one element.
            if not isinstance(attr_key, list):
                attr_key = [attr_key]
            if not isinstance(value, list):
                value = [value]

            # The definition of search is, that all values in a list have to be present.
            # To fulfill this AND condition, we count the number of occurences of that value condition
            number_values_found = 0
            for v in value:
                # Test for simple values (not-nodes)
                if v in attr_key:
                    number_values_found += 1

                # Test if value is present in one of the specified attributes (OR condition)
                for attr in attr_key:
                    # if the attribute is a node and the search value is a dictionary,
                    # we can verify that this condition is met if it finds the node itself with `find_children`.
                    if isinstance(attr, BaseNode) and isinstance(v, dict):
                        # Since we only want to test the node itself and not any of its children, we set recursion to 0.
                        if len(attr.find_children(v, 0)) > 0:
                            number_values_found += 1
                            # Since this an OR condition, we abort early.
                            # This also doesn't inflate the number_values_count,
                            # since every OR condition should only add a max of 1.
                            break
            # Check if the AND condition of the values is met
            return number_values_found == len(value)

        if handled_nodes is None:
            handled_nodes = []

        # Protect agains cycles in graph, by handling every instance of a node only once
        if self in handled_nodes:
            return []
        handled_nodes += [self]

        found_children = []

        # In this search we include the calling node itself.
        # We check for this node if all specified attributes are present by counting them (AND condition).
        found_attr = 0
        for key, value in search_attr.items():
            if is_attr_present(self, key, value):
                found_attr += 1
        # If exactly all attributes are found, it matches the search criterion
        if found_attr == len(search_attr):
            found_children += [self]

        # Recursion according to the recursion depth for all node children.
        if search_depth != 0:
            for field in self._json_attrs.__dataclass_fields__:
                value = getattr(self._json_attrs, field)
                # To save code paths, I convert non-lists into lists with one element.
                if not isinstance(value, list):
                    value = [value]
                for v in value:
                    try:  # Try every attribute for recursion (duck-typing)
                        found_children += v.find_children(search_attr, search_depth - 1, handled_nodes=handled_nodes)
                    except AttributeError:
                        pass
        return found_children

    def remove_child(self, child) -> bool:
        """
        This safely removes the first found child node from the parent.
        This requires exact node as we test with `is` instead of `==`.

        returns True if child was found and deleted, False if child not found,
        raise DB schema exception if deletion violates DB schema.
        """

        # If we delete a child, we have to replace that with a default value.
        # The easiest way to access this default value is to get it from the the default JsonAttribute of that class
        default_json_attrs = self.JsonAttributes()
        new_attrs = self._json_attrs
        for field in self._json_attrs.__dataclass_fields__:
            value = getattr(self._json_attrs, field)
            if value is child:
                new_attrs = replace(new_attrs, **{field: getattr(default_json_attrs, field)})
                # We only want to delete the first found child
            elif not isinstance(value, str):  # Strings are iterable, but we don't want them
                try:  # Try if we are facing a list at the moment
                    new_attr_list = [element for element in value]
                except TypeError:
                    pass  # It is OK if this field is not a list
                else:
                    found_child = False
                    for i, list_value in enumerate(value):
                        if list_value is child:
                            found_child = True
                            del new_attr_list[i]
                            # Only delete first child.
                            # Important to break loop here, since value and new_attr_list are not identical any more.
                    if found_child:
                        new_attrs = replace(new_attrs, **{field: new_attr_list})
                        # Again only first found place is removed
                        break
        # Let's see if we found the child aka the new_attrs are different than the old ones
        if new_attrs is self._json_attrs:
            return False
        self._update_json_attrs_if_valid(new_attrs)
        return True
>>>>>>> 8d2cd5a5
<|MERGE_RESOLUTION|>--- conflicted
+++ resolved
@@ -1,18 +1,10 @@
 import copy
-import datetime
 import json
 from abc import ABC
-<<<<<<< HEAD
-from dataclasses import asdict, replace
-from dataclasses import dataclass
-
-from cript.nodes.exceptions import UneditableAttributeError
-=======
 from dataclasses import asdict, dataclass, replace
 from typing import List
 
 from cript.nodes.exceptions import CRIPTJsonSerializationError
->>>>>>> 8d2cd5a5
 
 
 class BaseNode(ABC):
@@ -25,14 +17,7 @@
 
     @dataclass(frozen=True)
     class JsonAttributes:
-        """
-        all common node attributes
-        """
-
         node: str = ""
-        url: str = None
-        updated_at: datetime = None
-        created_at: datetime = None
 
     _json_attrs: JsonAttributes = JsonAttributes()
 
@@ -55,7 +40,7 @@
         tmp_obj._json_attrs = new_json_attr
         # Throws invalid exception before object is modified.
         tmp_obj.validate()
-        # After validation, we can assign the attributes to actual object
+        # After validation we can assign the attributes to actual object
         self._json_attrs = new_json_attr
 
     def validate(self) -> None:
@@ -72,13 +57,7 @@
     @classmethod
     def _from_json(cls, json: dict):
         # Child nodes can inherit and overwrite this.
-<<<<<<< HEAD
-        # They should call super()._from_json first,
-        # and modified the returned object after if necessary.
-
-=======
         # They should call super()._from_json first, and modified the returned object after if necessary.
->>>>>>> 8d2cd5a5
         # This creates a basic version of the intended node.
         # All attributes from the backend are passed over, but some like created_by are ignored
         node = cls(**json)
@@ -87,10 +66,6 @@
         node._update_json_attrs_if_valid(attrs)
         return node
 
-<<<<<<< HEAD
-    # ------------------ properties ------------------
-=======
->>>>>>> 8d2cd5a5
     @property
     def json(self):
         """
@@ -99,91 +74,6 @@
         # Delayed import to avoid circular imports
         from cript.nodes.util import NodeEncoder
 
-<<<<<<< HEAD
-        return json.dumps(self, cls=NodeEncoder)
-
-    @property
-    def url(self) -> str:
-        """
-        gets the url for the node
-
-        Returns
-        -------
-        url: str
-            node url
-        """
-        return self._json_attrs.url
-
-    @url.setter
-    def url(self, value) -> None:
-        """
-        User cannot set the URL for any nodes.
-        Attempt to do so will raise an UneditableAttributeError
-
-        Parameters
-        ----------
-        value
-
-        Returns
-        -------
-        None
-        """
-        raise UneditableAttributeError
-
-    @property
-    def updated_at(self) -> datetime:
-        """
-        gets the updated_at time for the node
-
-        Returns
-        -------
-        datetime
-            The datetime that the node was edited at
-        """
-        return self._json_attrs.updated_at
-
-    @updated_at.setter
-    def updated_at(self, value) -> None:
-        """
-        User cannot set the updated_at for any nodes.
-        Attempt to do so will raise an UneditableAttributeError
-
-        Parameters
-        ----------
-        value
-
-        Returns
-        -------
-        None
-        """
-        raise UneditableAttributeError
-
-    @property
-    def created_at(self) -> datetime:
-        """
-
-        Returns
-        -------
-
-        """
-        return self._json_attrs.created_at
-
-    @created_at.setter
-    def created_at(self, value) -> None:
-        """
-        User cannot set the created_at for any nodes.
-        Attempt to do so will raise an UneditableAttributeError
-
-        Parameters
-        ----------
-        value
-
-        Returns
-        -------
-        None
-        """
-        raise UneditableAttributeError
-=======
         try:
             self.validate()
             return json.dumps(self, cls=NodeEncoder)
@@ -324,5 +214,4 @@
         if new_attrs is self._json_attrs:
             return False
         self._update_json_attrs_if_valid(new_attrs)
-        return True
->>>>>>> 8d2cd5a5
+        return True