--- conflicted
+++ resolved
@@ -1,13 +1,10 @@
 from dataclasses import dataclass, replace
 from typing import Union
 
-<<<<<<< HEAD
 from beartype import beartype
 
 from cript.nodes.core import BaseNode
-=======
 from cript.nodes.uuid_base import UUIDBaseNode
->>>>>>> be9f62c8
 
 
 class Parameter(UUIDBaseNode):
