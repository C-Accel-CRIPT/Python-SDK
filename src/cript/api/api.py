import copy
import json
import logging
import os
import uuid
import warnings
from pathlib import Path
from typing import Any, Dict, Optional, Union

import boto3
import requests
from beartype import beartype

from cript.api.api_config import _API_TIMEOUT
from cript.api.data_schema import DataSchema
from cript.api.exceptions import (
    APIError,
    CRIPTAPIRequiredError,
    CRIPTAPISaveError,
    CRIPTConnectionError,
    CRIPTDuplicateNameError,
    InvalidHostError,
)
from cript.api.paginator import Paginator
from cript.api.utils.aws_s3_utils import get_s3_client
from cript.api.utils.get_host_token import resolve_host_and_token
from cript.api.utils.save_helper import (
    _fix_node_save,
    _identify_suppress_attributes,
    _InternalSaveValues,
)
from cript.api.utils.web_file_downloader import download_file_from_url
from cript.api.valid_search_modes import SearchModes
<<<<<<< HEAD
=======
from cript.nodes.exceptions import CRIPTNodeSchemaError
>>>>>>> 82c47ac7
from cript.nodes.primary_nodes.project import Project

# Do not use this directly! That includes devs.
# Use the `_get_global_cached_api for access.
_global_cached_api = None


def _get_global_cached_api():
    """
    Read-Only access to the globally cached API object.
    Raises an exception if no global API object is cached yet.
    """
    if _global_cached_api is None:
        raise CRIPTAPIRequiredError()
    return _global_cached_api


class API:
    """
    ## Definition
    API Client class to communicate with the CRIPT API
    """

    # dictates whether the user wants to see terminal log statements or not
    _verbose: bool = True
    logger: logging.Logger = None  # type: ignore

    _host: str = ""
    _api_token: str = ""
    _storage_token: str = ""
    _http_headers: dict = {}
    _db_schema: DataSchema = {}
    _api_prefix: str = "api"
    _api_version: str = "v1"

    # trunk-ignore-begin(cspell)
    # AWS S3 constants
    _REGION_NAME: str = "us-east-1"
    _IDENTITY_POOL_ID: str = "us-east-1:9426df38-994a-4191-86ce-3cb0ce8ac84d"
    _COGNITO_LOGIN_PROVIDER: str = "cognito-idp.us-east-1.amazonaws.com/us-east-1_SZGBXPl2j"
    _BUCKET_NAME: str = "cript-user-data"
    _BUCKET_DIRECTORY_NAME: str = "python_sdk_files"
    _internal_s3_client: Any = None  # type: ignore
    # trunk-ignore-end(cspell)

    @beartype
    def __init__(self, host: Union[str, None] = None, api_token: Union[str, None] = None, storage_token: Union[str, None] = None, config_file_path: Union[str, Path] = ""):
        """
        Initialize CRIPT API client with host and token.
        Additionally, you can  use a config.json file and specify the file path.

        !!! note "api client context manager"
            It is necessary to use a `with` context manager for the API

        Examples
        --------
        ### Create API client with host and token
        >>> import cript
        >>> with cript.API(
        ...     host="https://api.criptapp.org/",
        ...     api_token=os.getenv("CRIPT_TOKEN"),
        ...     storage_token=os.getenv("CRIPT_STORAGE_TOKEN")
        ... ) as api:
        ...    # node creation, api.save(), etc.
        ...    pass


        ---

        ### Creating API Client
        !!! Warning "Token Security"
            It is **highly** recommended that you store your API tokens in a safe location and read it into your code
            Hard-coding API tokens directly into the code can pose security risks,
            as the token might be exposed if the code is shared or stored in a version control system.
            Anyone that has access to your tokens can impersonate you on the CRIPT platform

        ### Create API Client with Environment Variables

        Another great way to keep sensitive information secure is by using
        [environment variables](https://www.freecodecamp.org/news/python-env-vars-how-to-get-an-environment-variable-in-python/).
        Sensitive information can be securely stored in environment variables and loaded into the code using
        [os.getenv()](https://docs.python.org/3/library/os.html#os.getenv).

        Examples
        --------
        >>> import cript
        >>> import os
        >>> # securely load sensitive data into the script
        >>> cript_host = os.getenv("cript_host")
        >>> cript_api_token = os.getenv("cript_api_token")
        >>> cript_storage_token = os.getenv("cript_storage_token")
        >>> with cript.API(
        ...     host=cript_host, api_token=cript_api_token, storage_token=cript_storage_token
        ... ) as api:
        ...     pass

        ### Create API Client with None
        Alternatively you can configure your system to have an environment variable of
        `CRIPT_TOKEN` for the API token and `CRIPT_STORAGE_TOKEN` for the storage token, then
        initialize `cript.API` `api_token` and `storage_token` with `None`.

        The CRIPT Python SDK will try to read the API Token and Storage token from your system's environment variables.

        ```python
        with cript.API(host=cript_host, api_token=None, storage_token=None) as api:
            # write your script
            pass
        ```

        ### Create API client with config.json
        `config.json`
        ```json
        {
            "host": "https://api.criptapp.org/",
            "api_token": "I am API token",
            "storage_token": "I am storage token"
        }
        ```

        Examples
        --------
        `my_script.py`
        >>> from pathlib import Path
        >>> import cript
        >>> # create a file path object of where the config file is
        >>> config_file_path = Path(__file__) / Path('./config.json')
        >>> with cript.API(config_file_path=config_file_path) as api:   # doctest: +SKIP
        ...     # node creation, api.save(), etc.
        ...     pass

        Parameters
        ----------
        host : str, None
            CRIPT host for the Python SDK to connect to such as https://api.criptapp.org/`
            This host address is the same address used to login to cript website.
            If `None` is specified, the host is inferred from the environment variable `CRIPT_HOST`.
        api_token : str, None
            CRIPT API Token used to connect to CRIPT and upload all data with the exception to file upload that needs
            a different token.
            You can find your personal token on the cript website at User > Security Settings.
            The user icon is in the top right.
            If `None` is specified, the token is inferred from the environment variable `CRIPT_TOKEN`.
        storage_token: str
            This token is used to upload local files to CRIPT cloud storage when needed
        config_file_path: str
            the file path to the config.json file where the token and host can be found


        Notes
        -----
        * if `host=None` and `token=None`
            then the Python SDK will grab the host from the users environment variable of `"CRIPT_HOST"`
            and `"CRIPT_TOKEN"`

        Warns
        -----
        UserWarning
            If `host` is using "http" it gives the user a warning that HTTP is insecure and the user should use HTTPS

        Raises
        ------
        CRIPTConnectionError
            If it cannot connect to CRIPT with the provided host and token a CRIPTConnectionError is thrown.

        Returns
        -------
        None
            Instantiate a new CRIPT API object
        """

        # if there is a config.json file or any of the parameters are None, then get the variables from file or env vars
        if config_file_path or (host is None or api_token is None or storage_token is None):
            authentication_dict: Dict[str, str] = resolve_host_and_token(host, api_token=api_token, storage_token=storage_token, config_file_path=config_file_path)

            host = authentication_dict["host"]
            api_token = authentication_dict["api_token"]
            storage_token = authentication_dict["storage_token"]

        self._host = self._prepare_host(host=host)  # type: ignore
        self._api_token = api_token  # type: ignore
        self._storage_token = storage_token  # type: ignore

        # add Bearer to token for HTTP requests
        self._http_headers = {"Authorization": f"Bearer {self._api_token}", "Content-Type": "application/json"}

        # check that api can connect to CRIPT with host and token
        self._check_initial_host_connection()

        # set a logger instance to use for the class logs
        self._set_logger()
        self._db_schema = DataSchema(self.host)

    def __str__(self) -> str:
        """
        States the host of the CRIPT API client

        Examples
        --------
        >>> import cript
        >>> with cript.API(
        ...     host="https://api.criptapp.org/",
        ...     api_token=os.getenv("CRIPT_TOKEN"),
        ...     storage_token=os.getenv("CRIPT_STORAGE_TOKEN")
        ... ) as api:
        ...     print(api)
        CRIPT API Client - Host URL: 'https://api.criptapp.org/api/v1'

        Returns
        -------
        str
        """
        return f"CRIPT API Client - Host URL: '{self.host}'"

    def _set_logger(self, verbose: bool = True) -> None:
        """
        Prepare and configure the logger for the API class.

        This function creates and configures a logger instance associated with the current module (class).

        Parameters
        ----------
        verbose: bool default True
            set if you want `cript.API` to give logs to console or not

        Returns
        -------
        logging.Logger
            The configured logger instance.
        """
        # Create a logger instance associated with the current module
        logger = logging.getLogger(__name__)

        # Set the logger's level based on the verbose flag
        if verbose:
            logger.setLevel(logging.INFO)  # Display INFO logs
        else:
            logger.setLevel(logging.CRITICAL)  # Display no logs

        # Create a console handler
        console_handler = logging.StreamHandler()

        # Create a formatter for log messages (customize the format as desired)
        formatter = logging.Formatter("%(levelname)s: %(message)s")

        # Associate the formatter with the console handler
        console_handler.setFormatter(formatter)

        # Add the console handler to the logger
        logger.addHandler(console_handler)

        # set logger for the class
        self.logger = logger

    @property
    def verbose(self) -> bool:
        """
        A boolean flag that controls whether verbose logging is enabled or not.

        When `verbose` is set to `True`, the class will provide additional detailed logging
        to the terminal. This can be useful for debugging and understanding the internal
        workings of the class.

        ```bash
        INFO: Validating Project graph...
        ```

        When `verbose` is set to `False`, the class will only provide essential logging information,
        making the terminal output less cluttered and more user-friendly.

        Examples
        --------
        >>> import cript
        >>> with cript.API(
        ...     host="https://api.criptapp.org/",
        ...     api_token=os.getenv("CRIPT_TOKEN"),
        ...     storage_token=os.getenv("CRIPT_STORAGE_TOKEN")
        ... ) as api:
        ...     # turn off the terminal logs
        ...     api.verbose = False

        Returns
        -------
        bool
            verbose boolean value
        """
        return self._verbose

    @verbose.setter
    def verbose(self, new_verbose_value: bool) -> None:
        """
        sets the verbose value and then sets a new logger for the class

        Parameters
        ----------
        new_verbose_value: bool
            new verbose value to turn the logging ON or OFF

        Returns
        -------
        None
        """
        self._verbose = new_verbose_value
        self._set_logger(verbose=new_verbose_value)

    @beartype
    def _prepare_host(self, host: str) -> str:
        """
        Takes the host URL provided by the user during API object construction (e.g., `https://api.criptapp.org`)
        and standardizes it for internal use. Performs any required string manipulation to ensure uniformity.

        Parameters
        ----------
        host: str
            The host URL specified during API initialization, typically in the form `https://api.criptapp.org`.

        Warnings
        --------
        If the specified host uses the unsafe "http://" protocol, a warning will be raised to consider using HTTPS.

        Raises
        ------
        InvalidHostError
            If the host string does not start with either "http" or "https", an InvalidHostError will be raised.
            Only HTTP protocol is acceptable at this time.

        Returns
        -------
        str
            A standardized host string formatted for internal use.

        """
        # strip ending slash to make host always uniform
        host = host.rstrip("/")
        host = f"{host}/{self._api_prefix}/{self._api_version}"

        # if host is using unsafe "http://" then give a warning
        if host.startswith("http://"):
            warnings.warn("HTTP is an unsafe protocol please consider using HTTPS.")

        if not host.startswith("http"):
            raise InvalidHostError()

        return host

    # Use a property to ensure delayed init of s3_client
    @property
    def _s3_client(self) -> boto3.client:  # type: ignore
        """
        Property to use when wanting to interact with AWS S3.

        Gets a fully authenticated AWS S3 client if it was never created and stash it,
        if the AWS S3 client has been created before, then returns the client that it has

        Returns
        -------
        s3_client: boto3.client
            fully prepared and authenticated s3 client ready to be used throughout the script
        """
        if self._internal_s3_client is None:
            self._internal_s3_client = get_s3_client(region_name=self._REGION_NAME, identity_pool_id=self._IDENTITY_POOL_ID, cognito_login_provider=self._COGNITO_LOGIN_PROVIDER, storage_token=self._storage_token)

        return self._internal_s3_client

    def __enter__(self):
        self.connect()
        return self

    @beartype
    def __exit__(self, type, value, traceback):
        self.disconnect()

    def connect(self):
        """
        Connect this API globally as the current active access point.
        It is not necessary to call this function manually if a context manager is used.
        A context manager is preferred where possible.
        Jupyter notebooks are a use case where this connection can be handled manually.
        If this function is called manually, the `API.disconnect` function has to be called later.

        For manual connection: nested API object are discouraged.
        """
        # Store the last active global API (might be None)
        global _global_cached_api
        self._previous_global_cached_api = copy.copy(_global_cached_api)
        _global_cached_api = self
        return self

    def disconnect(self):
        """
        Disconnect this API from the active access point.
        It is not necessary to call this function manually if a context manager is used.
        A context manager is preferred where possible.
        Jupyter notebooks are a use case where this connection can be handled manually.
        This function has to be called manually if  the `API.connect` function has to be called before.

        For manual connection: nested API object are discouraged.
        """
        # Restore the previously active global API (might be None)
        global _global_cached_api
        _global_cached_api = self._previous_global_cached_api

    @property
    def schema(self):
        """
        Access the CRIPT Database Schema that is associated with this API connection.
        The CRIPT Database Schema is used  to validate a node's JSON so that it is compatible with the CRIPT API.
        """
        return self._db_schema

    @property
    def host(self):
        """
        Read only access to the currently connected host.

        The term "host" designates the specific CRIPT instance to which you intend to upload your data.

        For most users, the host will be `https://api.criptapp.org`

        ```yaml
        host: https://api.criptapp.org
        ```

        Examples
        --------
        >>> import cript
        >>> with cript.API(
        ...     host="https://api.criptapp.org/",
        ...     api_token=os.getenv("CRIPT_TOKEN"),
        ...     storage_token=os.getenv("CRIPT_STORAGE_TOKEN")
        ... ) as api:
        ...    print(api.host)
        https://api.criptapp.org/api/v1
        """
        return self._host

    def _check_initial_host_connection(self) -> None:
        """
        tries to create a connection with host and if the host does not respond or is invalid it raises an error

        Raises
        -------
        CRIPTConnectionError
            raised when the host does not give the expected response

        Returns
        -------
        None
        """
        try:
            pass
        except Exception as exc:
            raise CRIPTConnectionError(self.host, self._api_token) from exc

<<<<<<< HEAD
=======


    @beartype
    def _is_vocab_valid(self, vocab_category: VocabCategories, vocab_word: str) -> bool:
        """
        checks if the vocabulary is valid within the CRIPT controlled vocabulary.
        Either returns True or InvalidVocabulary Exception

        1. if the vocabulary is custom (starts with "+")
            then it is automatically valid
        2. if vocabulary is not custom, then it is checked against its category
            if the word cannot be found in the category then it returns False

        Parameters
        ----------
        vocab_category: VocabCategories
            ControlledVocabularyCategories enums
        vocab_word: str
            the vocabulary word e.g. "CAS", "SMILES", "BigSmiles", "+my_custom_key"

        Returns
        -------
        a boolean of if the vocabulary is valid

        Raises
        ------
        InvalidVocabulary
            If the vocabulary is invalid then the error gets raised
        """

        # check if vocab is custom
        # This is deactivated currently, no custom vocab allowed.
        if vocab_word.startswith("+"):
            return True

        # get the entire vocabulary
        controlled_vocabulary = self._get_vocab()
        # get just the category needed
        controlled_vocabulary = controlled_vocabulary[vocab_category.value]

        # TODO this can be faster with a dict of dicts that can do o(1) look up
        #  looping through an unsorted list is an O(n) look up which is slow
        # loop through the list
        for vocab_dict in controlled_vocabulary:
            # check the name exists within the dict
            if vocab_dict.get("name") == vocab_word:
                return True

        raise InvalidVocabulary(vocab=vocab_word, possible_vocab=list(controlled_vocabulary))


    @beartype
    def _is_node_schema_valid(self, node_json: str, is_patch: bool = False, force_validation: bool = False) -> Union[bool, None]:
        """
        checks a node JSON schema against the db schema to return if it is valid or not.

        1. get db schema
        1. convert node_json str to dict
        1. take out the node type from the dict
            1. "node": ["material"]
        1. use the node type from dict to tell the db schema which node schema to validate against
            1. Manipulates the string to be title case to work with db schema

        Parameters
        ----------
        node_json: str
            a node in JSON form string
        is_patch: bool
            a boolean flag checking if it needs to validate against `NodePost` or `NodePatch`

        Notes
        -----
        This function does not take into consideration vocabulary validation.
            For vocabulary validation please check `is_vocab_valid`

        Raises
        ------
        CRIPTNodeSchemaError
            in case a node is invalid

        Returns
        -------
        bool
            whether the node JSON is valid or not
        """

        # Fast exit without validation
        if self.skip_validation and not force_validation:
            return None

        db_schema = self._get_db_schema()

        node_type: str = _get_node_type_from_json(node_json=node_json)

        node_dict = json.loads(node_json)

        # logging out info to the terminal for the user feedback
        # (improve UX because the program is currently slow)
        log_message = f"Validating {node_type} graph..."
        if force_validation:
            log_message = "Forced: " + log_message + " if error occur, try setting `cript.API.skip_validation = False` for debugging."
        else:
            log_message += " (Can be disabled by setting `cript.API.skip_validation = True`.)"

        self.logger.info(log_message)

        # set the schema to test against http POST or PATCH of DB Schema
        schema_http_method: str

        if is_patch:
            schema_http_method = "Patch"
        else:
            schema_http_method = "Post"

        # set which node you are using schema validation for
        db_schema["$ref"] = f"#/$defs/{node_type}{schema_http_method}"

        try:
            jsonschema.validate(instance=node_dict, schema=db_schema)
        except jsonschema.exceptions.ValidationError as error:
            raise CRIPTNodeSchemaError(node_type=node_dict["node"], json_schema_validation_error=str(error)) from error

        # if validation goes through without any problems return True
        return True

>>>>>>> 82c47ac7
    def save(self, project: Project) -> None:
        """
        This method takes a project node, serializes the class into JSON
        and then sends the JSON to be saved to the API.
        It takes Project node because everything is connected to the Project node,
        and it can be used to send either a POST or PATCH request to API

        Parameters
        ----------
        project: Project
            the Project Node that the user wants to save

        Raises
        ------
        CRIPTAPISaveError
            If the API responds with anything other than an HTTP of `200`, the API error is displayed to the user

        Returns
        -------
        A set of extra saved node UUIDs.
            Just sends a `POST` or `Patch` request to the API
        """
        try:
            self._internal_save(project)
        except CRIPTAPISaveError as exc:
            if exc.pre_saved_nodes:
                for node_uuid in exc.pre_saved_nodes:
                    # TODO remove all pre-saved nodes by their uuid.
                    pass
            raise exc from exc

    def _internal_save(self, node, save_values: Optional[_InternalSaveValues] = None) -> _InternalSaveValues:
        """
        Internal helper function that handles the saving of different nodes (not just project).

        If a "Bad UUID" error happens, we find that node with the UUID and save it first.
        Then we recursively call the _internal_save again.
        Because it is recursive, this repeats until no "Bad UUID" error happen anymore.
        This works, because we keep track of "Bad UUID" handled nodes, and represent them in the JSON only as the UUID.
        """

        if save_values is None:
            save_values = _InternalSaveValues()

        # saves all the local files to cloud storage right before saving the Project node
        # Ensure that all file nodes have uploaded there payload before actual save.
        for file_node in node.find_children({"node": ["File"]}):
            file_node.ensure_uploaded(api=self)

        node.validate(force_validation=True)

        # Dummy response to have a virtual do-while loop, instead of while loop.
        response = {"code": -1}
        # TODO remove once get works properly
        force_patch = False

        while response["code"] != 200:
            # Keep a record of how the state was before the loop
            old_save_values = copy.deepcopy(save_values)
            # We assemble the JSON to be saved to back end.
            # Note how we exclude pre-saved uuid nodes.
            json_data = node.get_json(known_uuid=save_values.saved_uuid, suppress_attributes=save_values.suppress_attributes).json

            # This checks if the current node exists on the back end.
            # if it does exist we use `patch` if it doesn't `post`.
            test_get_response: Dict = requests.get(url=f"{self._host}/{node.node_type_snake_case}/{str(node.uuid)}/", headers=self._http_headers, timeout=_API_TIMEOUT).json()
            patch_request = test_get_response["code"] == 200

            # TODO remove once get works properly
            if not patch_request and force_patch:
                patch_request = True
                force_patch = False
            # TODO activate patch validation
            # node.validate(is_patch=patch_request)

            # If all that is left is a UUID, we don't need to save it, we can just exit the loop.
            if patch_request and len(json.loads(json_data)) == 1:
                response = {"code": 200}
                break

            if patch_request:
                response: Dict = requests.patch(url=f"{self._host}/{node.node_type_snake_case}/{str(node.uuid)}/", headers=self._http_headers, data=json_data, timeout=_API_TIMEOUT).json()  # type: ignore
            else:
                response: Dict = requests.post(url=f"{self._host}/{node.node_type_snake_case}/", headers=self._http_headers, data=json_data, timeout=_API_TIMEOUT).json()  # type: ignore
                # if node.node_type != "Project":
                #     test_success: Dict = requests.get(url=f"{self._host}/{node.node_type_snake_case}/{str(node.uuid)}/", headers=self._http_headers, timeout=_API_TIMEOUT).json()
                #     print("XYZ", json_data, save_values, response, test_success)

            # print(json_data, patch_request, response, save_values)
            # If we get an error we may be able to fix, we to handle this extra and save the bad node first.
            # Errors with this code, may be fixable
            if response["code"] in (400, 409):
                try:
                    returned_save_values = _fix_node_save(self, node, response, save_values)
                except CRIPTAPISaveError as exc:
                    # If the previous error was a duplicated name issue
                    if "duplicate item [{'name':" in str(response["error"]):
                        # And (second condition) the request failed bc of the now suppressed name
                        if "'name' is a required property" in exc.api_response:
                            # Raise a save error, with the nice name related error message
                            raise CRIPTDuplicateNameError(response, json_data, exc) from exc
                    # Else just raise the exception as normal.
                    raise exc
                save_values += returned_save_values

            # Handle errors from patching with too many attributes
            if patch_request and response["code"] in (400,):
                suppress_attributes = _identify_suppress_attributes(node, response)
                new_save_values = _InternalSaveValues(save_values.saved_uuid, suppress_attributes)
                save_values += new_save_values

            # It is only worthwhile repeating the attempted save loop if our state has improved.
            # Aka we did something to fix the occurring error
            if not save_values > old_save_values:
                # TODO remove once get works properly
                if not patch_request:
                    # and response["code"] == 409 and response["error"].strip().startswith("Duplicate uuid:"):  # type: ignore
                    # duplicate_uuid = _get_uuid_from_error_message(response["error"])  # type: ignore
                    # if str(node.uuid) == duplicate_uuid:
                    force_patch = True
                    continue
                break

        if response["code"] != 200:
            raise CRIPTAPISaveError(api_host_domain=self._host, http_code=response["code"], api_response=response["error"], patch_request=patch_request, pre_saved_nodes=save_values.saved_uuid, json_data=json_data)  # type: ignore

        save_values.saved_uuid.add(str(node.uuid))
        return save_values

    def upload_file(self, file_path: Union[Path, str]) -> str:
        # trunk-ignore-begin(cspell)
        """
        uploads a file to AWS S3 bucket and returns a URL of the uploaded file in AWS S3
        The URL is has no expiration time limit and is available forever

        1. take a file path of type path or str to the file on local storage
            * see Example for more details
        1. convert the file path to pathlib object, so it is versatile and
            always uniform regardless if the user passes in a str or path object
        1. get the file
        1. rename the file to avoid clash or overwriting of previously uploaded files
            * change file name to `original_name_uuid4.extension`
                *  `document_42926a201a624fdba0fd6271defc9e88.txt`
        1. upload file to AWS S3
        1. get the link of the uploaded file and return it


        Parameters
        ----------
        file_path: Union[str, Path]
            file path as str or Path object. Path Object is recommended

        Examples
        --------
        >>> from pathlib import Path
        >>> import cript
        >>> with cript.API(
        ...     host="https://api.criptapp.org/",
        ...     api_token=os.getenv("CRIPT_TOKEN"),
        ...     storage_token=os.getenv("CRIPT_STORAGE_TOKEN")
        ... ) as api:
        ...     # programmatically create the absolute path of your file, so the program always works correctly
        ...     my_file_path = (Path(__file__) / Path('../upload_files/my_file.txt')).resolve()
        ...     my_file_cloud_storage_source = api.upload_file(file_path=my_file_path)  # doctest: +SKIP

        Notes
        -----
        We recommend using a [Path](https://docs.python.org/3/library/pathlib.html) object for specifying a file path.
        Using the Python [pathlib library](https://docs.python.org/3/library/pathlib.html) provides platform-agnostic approach
        for filesystem operations, ensuring seamless functionality across different operating systems.
        Additionally, [Path](https://docs.python.org/3/library/pathlib.html) objects offer various built-in methods
        for more sophisticated and secure file handling and has a easy to use interface that can make working with it a breeze
        and can help reduce errors.

        Other options include using a raw string for relative/absolute file path,
        or using the [os.path module](https://docs.python.org/3/library/os.path.html).


        Raises
        ------
        FileNotFoundError
            In case the CRIPT Python SDK cannot find the file on your computer because the file does not exist
            or the path to it is incorrect it raises
            [FileNotFoundError](https://docs.python.org/3/library/exceptions.html#FileNotFoundError)

        Returns
        -------
        object_name: str
            object_name of the AWS S3 uploaded file to be put into the File node source attribute
        """
        # trunk-ignore-end(cspell)

        # TODO consider using a new variable when converting `file_path` from parameter
        #  to a Path object with a new type
        # convert file path from whatever the user passed in to a pathlib object
        file_path = Path(file_path).resolve()

        # get file_name and file_extension from absolute file path
        # file_extension includes the dot, e.g. ".txt"
        file_name, file_extension = os.path.splitext(os.path.basename(file_path))

        # generate a UUID4 string without dashes, making a cleaner file name
        uuid_str: str = str(uuid.uuid4().hex)

        new_file_name: str = f"{file_name}_{uuid_str}{file_extension}"

        # e.g. "directory/file_name_uuid.extension"
        object_name: str = f"{self._BUCKET_DIRECTORY_NAME}/{new_file_name}"

        # upload file to AWS S3
        self._s3_client.upload_file(Filename=file_path, Bucket=self._BUCKET_NAME, Key=object_name)  # type: ignore

        self.logger.info(f"Uploaded File: '{file_path}' to CRIPT storage")

        # return the object_name within AWS S3 for easy retrieval
        return object_name

    @beartype
    def download_file(self, file_source: str, destination_path: str = ".") -> None:
        """
        Download a file from CRIPT Cloud Storage (AWS S3) and save it to the specified path.

        ??? Info "Cloud Storage vs Web URL File Download"

            If the `object_name` does not starts with `http` then the program assumes the file is in AWS S3 storage,
            and attempts to retrieve it via
            [boto3 client](https://boto3.amazonaws.com/v1/documentation/api/latest/index.html).

            If the `object_name` starts with `http` then the program knows that
            it is a file stored on the web. The program makes a simple
            [GET](https://developer.mozilla.org/en-US/docs/Web/HTTP/Methods/GET) request to get the file,
            then writes the contents of it to the specified destination.

            > Note: The current version of the program is designed to download files from the web in a straightforward
            manner. However, please be aware that the program may encounter limitations when dealing with URLs that
            require JavaScript or a session to be enabled. In such cases, the download method may fail.

            > We acknowledge these limitations and plan to enhance the method in future versions to ensure compatibility
            with a wider range of web file URLs. Our goal is to develop a robust solution capable of handling any and
            all web file URLs.

        Parameters
        ----------
        file_source: str
            `object_name`: file downloaded via object_name from cloud storage and saved to local storage
            object_name e.g. `"Data/{file_name}"`
            ---
            `URL file source`: If the file source starts with `http` then it is downloaded via `GET` request and
            saved to local storage
           URL file source e.g. `https://criptscripts.org/cript_graph_json/JSON/cao_protein.json`
        destination_path: str
            please provide a path with file name of where you would like the file to be saved
            on local storage.
            > If no path is specified, then by default it will download the file
            to the current working directory.

            > The destination path must include a file name and file extension
                e.g.: `~/Desktop/my_example_file_name.extension`

        Examples
        --------
        >>> from pathlib import Path
        >>> import cript
        >>> with cript.API(
        ...     host="https://api.criptapp.org/",
        ...     api_token=os.getenv("CRIPT_TOKEN"),
        ...     storage_token=os.getenv("CRIPT_STORAGE_TOKEN")
        ... ) as api:
        ...     desktop_path = (Path(__file__).parent / "cript_downloads" / "my_downloaded_file.txt").resolve()
        ...     my_file = cript.File(
        ...         name="my file node name",
        ...         source="https://criptapp.org",
        ...         type="calibration",
        ...         extension=".csv",
        ...     )
        ...     api.download_file(file_source=my_file.source, destination_path=str(desktop_path)) # doctest: +SKIP

        Raises
        ------
        FileNotFoundError
            In case the file could not be found because the file does not exist or the path given is incorrect

        Returns
        -------
        None
            Simply downloads the file
        """

        # if the file source is a URL
        if file_source.startswith("http"):
            download_file_from_url(url=file_source, destination_path=Path(destination_path).resolve())
            return

        # the file is stored in cloud storage and must be retrieved via object_name
        self._s3_client.download_file(Bucket=self._BUCKET_NAME, Key=file_source, Filename=destination_path)  # type: ignore

    @beartype
    def search(
        self,
        node_type: Any,
        search_mode: SearchModes,
        value_to_search: Optional[str],
    ) -> Paginator:
        """
        This method is used to perform search on the CRIPT platform.

        Essentially creates needed resources and passes it to paginator to get results from API
        and display them.

        Examples
        --------
        ???+ Example "Search by Node Type"
            ```python
            materials_paginator = cript_api.search(
                node_type=cript.Material,
                search_mode=cript.SearchModes.NODE_TYPE,
                value_to_search=None
            )
            ```

        ??? Example "Search by Contains name"
            ```python
            contains_name_paginator = cript_api.search(
                node_type=cript.Process,
                search_mode=cript.SearchModes.CONTAINS_NAME,
                value_to_search="poly"
            )
            ```

        ??? Example "Search by Exact Name"
            ```python
            exact_name_paginator = cript_api.search(
                node_type=cript.Project,
                search_mode=cript.SearchModes.EXACT_NAME,
                value_to_search="Sodium polystyrene sulfonate"
            )
            ```

        ??? Example "Search by UUID"
            ```python
            uuid_paginator = cript_api.search(
                node_type=cript.Collection,
                search_mode=cript.SearchModes.UUID,
                value_to_search="75fd3ee5-48c2-4fc7-8d0b-842f4fc812b7"
            )
            ```

        ??? Example "Search by BigSmiles"
            ```python
            paginator = cript_api.search(
                node_type=cript.Material,
                search_mode=cript.SearchModes.BIGSMILES,
                value_to_search="{[][$]CC(C)(C(=O)OCCCC)[$][]}"
            )
            ```

        Parameters
        ----------
        node_type : UUIDBaseNode
            Type of node that you are searching for.
        search_mode : SearchModes
            Type of search you want to do. You can search by name, `UUID`, `EXACT_NAME`, etc.
            Refer to [valid search modes](../search_modes)
        value_to_search : Optional[str]
            What you are searching for can be either a value, and if you are only searching for
            a `NODE_TYPE`, then this value can be empty or `None`

        Returns
        -------
        Paginator
            paginator object for the user to use to flip through pages of search results

        Notes
        -----
        To learn more about working with pagination, please refer to our
        [paginator object documentation](../paginator).

        Additionally, you can utilize the utility function
        [`load_nodes_from_json(node_json)`](../../utility_functions/#cript.nodes.util.load_nodes_from_json)
        to convert API JSON responses into Python SDK nodes.

        ???+ Example "Convert API JSON Response to Python SDK Nodes"
            ```python
            # Get updated project from API
            my_paginator = api.search(
                node_type=cript.Project,
                search_mode=cript.SearchModes.EXACT_NAME,
                value_to_search="my project name",
            )

            # Take specific Project you want from paginator
            my_project_from_api_dict: dict = my_paginator.current_page_results[0]

            # Deserialize your Project dict into a Project node
            my_project_node_from_api = cript.load_nodes_from_json(
                nodes_json=json.dumps(my_project_from_api_dict)
            )
            ```
        """

        # get node typ from class
        node_type = node_type.node_type_snake_case

        # always putting a page parameter of 0 for all search URLs
        page_number = 0

        api_endpoint: str = ""

        # requesting a page of some primary node
        if search_mode == SearchModes.NODE_TYPE:
            api_endpoint = f"{self._host}/{node_type}"

        elif search_mode == SearchModes.CONTAINS_NAME:
            api_endpoint = f"{self._host}/search/{node_type}"

        elif search_mode == SearchModes.EXACT_NAME:
            api_endpoint = f"{self._host}/search/exact/{node_type}"

        elif search_mode == SearchModes.UUID:
            api_endpoint = f"{self._host}/{node_type}/{value_to_search}"
            # putting the value_to_search in the URL instead of a query
            value_to_search = None

        elif search_mode == SearchModes.BIGSMILES:
            api_endpoint = f"{self._host}/search/bigsmiles/"

        # error handling if none of the API endpoints got hit
        else:
            raise RuntimeError("Internal Error: Failed to recognize any search modes. Please report this bug on https://github.com/C-Accel-CRIPT/Python-SDK/issues.")

        return Paginator(http_headers=self._http_headers, api_endpoint=api_endpoint, query=value_to_search, current_page_number=page_number)

    def delete(self, node) -> None:
        """
        Simply deletes the desired node from the CRIPT API and writes a log in the terminal that the node has been
        successfully deleted.

        Examples
        --------
        >>> import cript
        >>> my_material_node = cript.Material(
        ...     name="my component material 1",
        ...     identifier=[{"amino_acid": "component 1 alternative name"}],
        ... )
        >>> api.delete(node=my_material_node) # doctest: +SKIP

        Notes
        -----
        After the node has been successfully deleted, a log is written to the terminal if `cript.API.verbose = True`

        ```bash
        INFO: Deleted 'Material' with UUID of '80bfc642-157e-4692-a547-97c470725397' from CRIPT API.
        ```

        ??? info "Implementation Details"
            Under the hood, this method actually calls
            [delete_node_by_uuid](./#cript.api.api.API.delete_node_by_uuid)
            with the node_type and node UUID

        Warnings
        --------
        After successfully deleting a node from the API, keep in mind that your local Project node in your script
        may still contain outdated data as it has not been synced with the API.

        To ensure you have the latest data, follow these steps:

        1. Fetch the newest Project node from the API using the [`cript.API.search()`](./#cript.api.api.API.search) provided by the SDK.
        1. Deserialize the retrieved data into a new Project node using the [`load_nodes_from_json`](../../utility_functions/#cript.nodes.util.load_nodes_from_json) utility function.
        1. Replace your old Project node with the new one in your script for accurate and up-to-date information.

        Parameters
        ----------
        node: UUIDBaseNode
            The node that you want to delete

        Raises
        ------
        APIError
            If the API responds with anything other than HTTP status 200, then the CRIPT Python SDK raises `APIError`
            `APIError` is raised in case the API cannot delete the specified node.
            Such cases can happen if you do not have permission to delete the node
            or if the node is actively being used elsewhere in CRIPT platform and the API cannot delete it.

        Returns
        -------
        None
        """
        self.delete_node_by_uuid(node_type=node.node_type_snake_case, node_uuid=str(node.uuid))

    @beartype
    def delete_node_by_uuid(self, node_type: str, node_uuid: str) -> None:
        """
        Simply deletes the desired node from the CRIPT API and writes a log in the terminal that the node has been
        successfully deleted.

        Examples
        --------
        >>> import cript
        >>> with cript.API(
        ...     host="https://api.criptapp.org/",
        ...     api_token=os.getenv("CRIPT_TOKEN"),
        ...     storage_token=os.getenv("CRIPT_STORAGE_TOKEN")
        ... ) as api:
        ...      api.delete_node_by_uuid(
        ...         node_type="computation_process",
        ...         node_uuid="2fd3d500-304d-4a06-8628-a79b59344b2f"
        ...     ) # doctest: +SKIP

        ??? "How to get `node_type in snake case`"
               You can get the `node type in snake case` of a node via:
               ```python
                import cript
                print(cript.ComputationProcess.node_type_snake_case)
               computation_process
               ```

               You can also call `api.delete_node_by_uuid()` with
               ```python
               api.delete(
                   node_type=cript.ComputationProcess.node_type_snake_case,
                   node_uuid="2fd3d500-304d-4a06-8628-a79b59344b2f",
               )
               ```

        Notes
        -----
        After the node has been successfully deleted, a log is written to the terminal if `cript.API.verbose = True`

        ```bash
        INFO: Deleted 'Material' with UUID of '80bfc642-157e-4692-a547-97c470725397' from CRIPT API.
        ```

        Warnings
        --------
        After successfully deleting a node from the API, keep in mind that your local Project node in your script
        may still contain outdated data as it has not been synced with the API.

        To ensure you have the latest data, follow these steps:

        1. Fetch the newest Project node from the API using the
        [`cript.API.search()`](./#cript.api.api.API.search) provided by the SDK.
        1. Deserialize the retrieved data into a new Project node using the
        [`load_nodes_from_json`](../../utility_functions/#cript.nodes.util.load_nodes_from_json) utility function.
        1. Replace your old Project node with the new one in your script for accurate and up-to-date information.

        Parameters
        ----------
        node_type: str
           the type of node that you want to delete in snake case
        node_uuid: str
           the UUID of the primary node, supporting node, or sub-object
           that you want to delete from the API

        Raises
        ------
        APIError
            If the API responds with anything other than HTTP status 200, then the CRIPT Python SDK raises `APIError`
            `APIError` is raised in case the API cannot delete the specified node.
            Such cases can happen if you do not have permission to delete the node
            or if the node is actively being used elsewhere in CRIPT platform and the API cannot delete it.

        Returns
        -------
        None
        """
        delete_node_api_url: str = f"{self._host}/{node_type.lower()}/{node_uuid}/"

        response: Dict = requests.delete(headers=self._http_headers, url=delete_node_api_url, timeout=_API_TIMEOUT).json()

        if response["code"] != 200:
            raise APIError(api_error=str(response), http_method="DELETE", api_url=delete_node_api_url)

        self.logger.info(f"Deleted '{node_type.title()}' with UUID of '{node_uuid}' from CRIPT API.")<|MERGE_RESOLUTION|>--- conflicted
+++ resolved
@@ -31,10 +31,7 @@
 )
 from cript.api.utils.web_file_downloader import download_file_from_url
 from cript.api.valid_search_modes import SearchModes
-<<<<<<< HEAD
-=======
 from cript.nodes.exceptions import CRIPTNodeSchemaError
->>>>>>> 82c47ac7
 from cript.nodes.primary_nodes.project import Project
 
 # Do not use this directly! That includes devs.
@@ -488,134 +485,6 @@
         except Exception as exc:
             raise CRIPTConnectionError(self.host, self._api_token) from exc
 
-<<<<<<< HEAD
-=======
-
-
-    @beartype
-    def _is_vocab_valid(self, vocab_category: VocabCategories, vocab_word: str) -> bool:
-        """
-        checks if the vocabulary is valid within the CRIPT controlled vocabulary.
-        Either returns True or InvalidVocabulary Exception
-
-        1. if the vocabulary is custom (starts with "+")
-            then it is automatically valid
-        2. if vocabulary is not custom, then it is checked against its category
-            if the word cannot be found in the category then it returns False
-
-        Parameters
-        ----------
-        vocab_category: VocabCategories
-            ControlledVocabularyCategories enums
-        vocab_word: str
-            the vocabulary word e.g. "CAS", "SMILES", "BigSmiles", "+my_custom_key"
-
-        Returns
-        -------
-        a boolean of if the vocabulary is valid
-
-        Raises
-        ------
-        InvalidVocabulary
-            If the vocabulary is invalid then the error gets raised
-        """
-
-        # check if vocab is custom
-        # This is deactivated currently, no custom vocab allowed.
-        if vocab_word.startswith("+"):
-            return True
-
-        # get the entire vocabulary
-        controlled_vocabulary = self._get_vocab()
-        # get just the category needed
-        controlled_vocabulary = controlled_vocabulary[vocab_category.value]
-
-        # TODO this can be faster with a dict of dicts that can do o(1) look up
-        #  looping through an unsorted list is an O(n) look up which is slow
-        # loop through the list
-        for vocab_dict in controlled_vocabulary:
-            # check the name exists within the dict
-            if vocab_dict.get("name") == vocab_word:
-                return True
-
-        raise InvalidVocabulary(vocab=vocab_word, possible_vocab=list(controlled_vocabulary))
-
-
-    @beartype
-    def _is_node_schema_valid(self, node_json: str, is_patch: bool = False, force_validation: bool = False) -> Union[bool, None]:
-        """
-        checks a node JSON schema against the db schema to return if it is valid or not.
-
-        1. get db schema
-        1. convert node_json str to dict
-        1. take out the node type from the dict
-            1. "node": ["material"]
-        1. use the node type from dict to tell the db schema which node schema to validate against
-            1. Manipulates the string to be title case to work with db schema
-
-        Parameters
-        ----------
-        node_json: str
-            a node in JSON form string
-        is_patch: bool
-            a boolean flag checking if it needs to validate against `NodePost` or `NodePatch`
-
-        Notes
-        -----
-        This function does not take into consideration vocabulary validation.
-            For vocabulary validation please check `is_vocab_valid`
-
-        Raises
-        ------
-        CRIPTNodeSchemaError
-            in case a node is invalid
-
-        Returns
-        -------
-        bool
-            whether the node JSON is valid or not
-        """
-
-        # Fast exit without validation
-        if self.skip_validation and not force_validation:
-            return None
-
-        db_schema = self._get_db_schema()
-
-        node_type: str = _get_node_type_from_json(node_json=node_json)
-
-        node_dict = json.loads(node_json)
-
-        # logging out info to the terminal for the user feedback
-        # (improve UX because the program is currently slow)
-        log_message = f"Validating {node_type} graph..."
-        if force_validation:
-            log_message = "Forced: " + log_message + " if error occur, try setting `cript.API.skip_validation = False` for debugging."
-        else:
-            log_message += " (Can be disabled by setting `cript.API.skip_validation = True`.)"
-
-        self.logger.info(log_message)
-
-        # set the schema to test against http POST or PATCH of DB Schema
-        schema_http_method: str
-
-        if is_patch:
-            schema_http_method = "Patch"
-        else:
-            schema_http_method = "Post"
-
-        # set which node you are using schema validation for
-        db_schema["$ref"] = f"#/$defs/{node_type}{schema_http_method}"
-
-        try:
-            jsonschema.validate(instance=node_dict, schema=db_schema)
-        except jsonschema.exceptions.ValidationError as error:
-            raise CRIPTNodeSchemaError(node_type=node_dict["node"], json_schema_validation_error=str(error)) from error
-
-        # if validation goes through without any problems return True
-        return True
-
->>>>>>> 82c47ac7
     def save(self, project: Project) -> None:
         """
         This method takes a project node, serializes the class into JSON
