--- conflicted
+++ resolved
@@ -5,13 +5,9 @@
 
 import cript
 from cript.api.exceptions import InvalidVocabulary, InvalidVocabularyCategory
-<<<<<<< HEAD
 from cript.api.paginator import Paginator
 from cript.nodes.exceptions import CRIPTNodeSchemaError
 
-=======
-from cript.nodes.exceptions import CRIPTNodeSchemaError
->>>>>>> 9f103afd
 
 def test_create_api() -> None:
     """
@@ -19,15 +15,6 @@
     """
     api = cript.API(host=None, token=None)
 
-<<<<<<< HEAD
-=======
-def test_create_api() -> None:
-    """
-    tests that an API object can be successfully created with host and token
-    """
-    api = cript.API(host=None, token=None)
-
->>>>>>> 9f103afd
     # assertions
     assert api is not None
     assert isinstance(api, cript.API)
@@ -55,47 +42,29 @@
 
     assert prepared_host == "http://myhost.com/api/v1"
 
-<<<<<<< HEAD
-=======
 
 # def test_api_context(cript_api: cript.API) -> None:
 #     assert cript.api.api._global_cached_api is not None
 #     assert cript.api.api._get_global_cached_api() is not None
->>>>>>> 9f103afd
 
 # def test_api_context(cript_api: cript.API) -> None:
 #     assert cript.api.api._global_cached_api is not None
 #     assert cript.api.api._get_global_cached_api() is not None
 
-<<<<<<< HEAD
 
 def test_get_db_schema_from_api(cript_api: cript.API) -> None:
     """
     tests that the Python SDK can successfully get the db schema from API
     """
-=======
-def test_get_db_schema_from_api(cript_api: cript.API) -> None:
-    """
-    tests that the Python SDK can successfully get the db schema from API
-    """
->>>>>>> 9f103afd
     db_schema = cript_api._get_db_schema()
 
     assert bool(db_schema)
     assert isinstance(db_schema, dict)
-<<<<<<< HEAD
 
     total_fields_in_db_schema = 69
     assert len(db_schema["$defs"]) == total_fields_in_db_schema
 
 
-=======
-
-    total_fields_in_db_schema = 69
-    assert len(db_schema["$defs"]) == total_fields_in_db_schema
-
-
->>>>>>> 9f103afd
 def test_is_node_schema_valid(cript_api: cript.API) -> None:
     """
     test that a CRIPT node can be correctly validated and invalidated with the db schema
@@ -123,8 +92,6 @@
 
     # convert dict to JSON string because method expects JSON string
     assert cript_api._is_node_schema_valid(node_json=json.dumps(valid_material_dict)) is True
-<<<<<<< HEAD
-
     # ------ valid file schema ------
     valid_file_dict = {
         "node": ["File"],
@@ -151,35 +118,6 @@
     assert len(vocab) == number_of_vocab_categories
 
 
-=======
-
-    # ------ valid file schema ------
-    valid_file_dict = {
-        "node": ["File"],
-        "source": "https://criptapp.org",
-        "type": "calibration",
-        "extension": ".csv",
-        "data_dictionary": "my file's data dictionary",
-    }
-
-    # convert dict to JSON string because method expects JSON string
-    assert cript_api._is_node_schema_valid(node_json=json.dumps(valid_file_dict)) is True
-
-
-def test_get_controlled_vocabulary_from_api(cript_api: cript.API) -> None:
-    """
-    checks if it can successfully get the controlled vocabulary list from CRIPT API
-    """
-    number_of_vocab_categories = 26
-    vocab = cript_api._get_vocab()
-
-    # assertions
-    # check vocabulary list is not empty
-    assert bool(vocab) is True
-    assert len(vocab) == number_of_vocab_categories
-
-
->>>>>>> 9f103afd
 def test_is_vocab_valid(cript_api: cript.API) -> None:
     """
     tests if the method for vocabulary is validating and invalidating correctly
@@ -221,77 +159,6 @@
 #     """
 #     cript_api.save(simple_project_node)
 
-<<<<<<< HEAD
-
-def test_api_search_node_type(cript_api: cript.API) -> None:
-    """
-    tests the api.search() method with just a node type material search
-
-    Notes
-    -----
-    * also tests that it can go to the next page and previous page
-    * later this test should be expanded to test things that it should expect an error for as well.
-    * test checks if there are at least 5 things in the paginator
-        *  each page should have a max of 10 results and there should be close to 5k materials in db,
-        * more than enough to at least have 5 in the paginator
-    """
-
-    materials_paginator = cript_api.search(node_type=cript.Material, search_mode=cript.SearchModes.NODE_TYPE, value_to_search=None)
-
-    # test search results
-    assert isinstance(materials_paginator, Paginator)
-    assert len(materials_paginator.current_page_results) > 5
-    assert materials_paginator.current_page_results[0]["name"] == "(2-Chlorophenyl) 2,4-dichlorobenzoate"
-
-    # tests that it can correctly go to the next page
-    materials_paginator.next_page()
-    assert len(materials_paginator.current_page_results) > 5
-    assert materials_paginator.current_page_results[0]["name"] == "2,4-Dichloro-N-(1-methylbutyl)benzamide"
-
-    # tests that it can correctly go to the previous page
-    materials_paginator.previous_page()
-    assert len(materials_paginator.current_page_results) > 5
-    assert materials_paginator.current_page_results[0]["name"] == "(2-Chlorophenyl) 2,4-dichlorobenzoate"
-
-
-def test_api_search_contains_name(cript_api: cript.API) -> None:
-    """
-    tests that it can correctly search with contains name mode
-    searches for a material that contains the name "poly"
-    """
-    contains_name_paginator = cript_api.search(node_type=cript.Material, search_mode=cript.SearchModes.CONTAINS_NAME, value_to_search="poly")
-
-    assert isinstance(contains_name_paginator, Paginator)
-    assert len(contains_name_paginator.current_page_results) > 5
-    assert contains_name_paginator.current_page_results[0]["name"] == "Pilocarpine polyacrylate"
-
-
-def test_api_search_exact_name(cript_api: cript.API) -> None:
-    """
-    tests search method with exact name search
-    searches for material "Sodium polystyrene sulfonate"
-    """
-    exact_name_paginator = cript_api.search(node_type=cript.Material, search_mode=cript.SearchModes.EXACT_NAME, value_to_search="Sodium polystyrene sulfonate")
-
-    assert isinstance(exact_name_paginator, Paginator)
-    assert len(exact_name_paginator.current_page_results) == 1
-    assert exact_name_paginator.current_page_results[0]["name"] == "Sodium polystyrene sulfonate"
-
-
-def test_api_search_uuid(cript_api: cript.API) -> None:
-    """
-    tests search with UUID
-    searches for Sodium polystyrene sulfonate material that has a UUID of "fcc6ed9d-22a8-4c21-bcc6-25a88a06c5ad"
-    """
-    uuid_to_search = "fcc6ed9d-22a8-4c21-bcc6-25a88a06c5ad"
-
-    uuid_paginator = cript_api.search(node_type=cript.Material, search_mode=cript.SearchModes.UUID, value_to_search=uuid_to_search)
-
-    assert isinstance(uuid_paginator, Paginator)
-    assert len(uuid_paginator.current_page_results) == 1
-    assert uuid_paginator.current_page_results[0]["name"] == "Sodium polystyrene sulfonate"
-    assert uuid_paginator.current_page_results[0]["uuid"] == uuid_to_search
-=======
 # TODO get the search tests to pass on GitHub
 # def test_api_search_node_type(cript_api: cript.API) -> None:
 #     """
@@ -361,7 +228,6 @@
 #     assert len(uuid_paginator.current_page_results) == 1
 #     assert uuid_paginator.current_page_results[0]["name"] == "Sodium polystyrene sulfonate"
 #     assert uuid_paginator.current_page_results[0]["uuid"] == uuid_to_search
->>>>>>> 9f103afd
 
 
 def test_api_update_material(cript_api: cript.API) -> None:
@@ -379,7 +245,6 @@
     """
     pass
 
-<<<<<<< HEAD
 
 def test_get_my_user_node_from_api(cript_api: cript.API) -> None:
     """
@@ -394,22 +259,7 @@
     """
     pass
 
-=======
-
-def test_get_my_user_node_from_api(cript_api: cript.API) -> None:
-    """
-    tests that the Python SDK can successfully get the user node associated with the API Token
-    """
-    pass
-
-
-def test_get_my_group_node_from_api(cript_api: cript.API) -> None:
-    """
-    tests that group node that is associated with their API Token can be gotten correctly
-    """
-    pass
-
->>>>>>> 9f103afd
+
 
 def test_get_my_projects_from_api(cript_api: cript.API) -> None:
     """
