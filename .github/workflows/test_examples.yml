--- conflicted
+++ resolved
@@ -22,12 +22,8 @@
 
     env:
       CRIPT_HOST: http://development.api.mycriptapp.org/
-<<<<<<< HEAD
       CRIPT_TOKEN: 123456789
-=======
-      CRIPT_TOKEN: 125433546
 
->>>>>>> 79ce17c3
     steps:
       - name: Checkout
         uses: actions/checkout@v3
