--- conflicted
+++ resolved
@@ -1,7 +1,5 @@
-<<<<<<< HEAD
-=======
 from json import JSONDecodeError
->>>>>>> ec1af8c6
+
 from typing import Dict, List, Optional, Union
 from urllib.parse import quote
 
@@ -204,9 +202,6 @@
 
         temp_api_endpoint = f"{temp_api_endpoint}&page={self.current_page_number}"
 
-<<<<<<< HEAD
-        response: Dict = requests.get(url=temp_api_endpoint, headers=self._http_headers, timeout=_API_TIMEOUT).json()
-=======
         response: requests.Response = requests.get(url=temp_api_endpoint, headers=self._http_headers, timeout=_API_TIMEOUT)
 
         # it is expected that the response will be JSON
@@ -219,7 +214,6 @@
         # this is to avoid bad indirect errors and make the errors more direct for users
         except JSONDecodeError:
             response.raise_for_status()
->>>>>>> ec1af8c6
 
         # handling both cases in case there is result inside of data or just data
         try:
@@ -233,13 +227,7 @@
             self.current_page_results = []
             return self.current_page_results
 
-        # TODO give a CRIPT error if HTTP response is anything other than 200
-<<<<<<< HEAD
-        if response["code"] != 200:
+        if api_response["code"] != 200:
             raise APIError(api_error=str(response), http_method="GET", api_url=temp_api_endpoint)
-=======
-        if api_response["code"] != 200:
-            raise Exception(f"API responded with: {api_response['error']}")
->>>>>>> ec1af8c6
 
         return self.current_page_results