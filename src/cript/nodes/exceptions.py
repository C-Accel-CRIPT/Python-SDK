class CRIPTNodeSchemaError(Exception):
    """
    Exception that is raised when a DB schema validation fails for a node.

    This is a dummy implementation.
    This needs to be way more sophisticated for good error reporting.
    """

    def __init__(self):
        pass

    def __str__(self):
<<<<<<< HEAD
        return (
            "Dummy Schema validation failed. TODO replace with actual implementation."
        )


class UneditableNodeError(Exception):
    """
    This exception is raised when the user attempts to edit a node
    that they do not have permissions to edit, or they cannot edit through the Python SDK
    """

    def __init__(self):
        pass

    def __str__(self) -> str:
        """
        Error Message

        Returns
        -------
        str:
            Error message
        """
        # TODO documentation needed to explain this error, when it applies, and how to edit
        #   the node if needed
        return "This node cannot be edited."


class UneditableAttributeError(Exception):
    """
    This exception is raised when the user attempts to edit a read only field
    that they do not have permissions to edit, or they cannot edit through the Python SDK
    """

    def __init__(self):
        pass

    def __str__(self) -> str:
        """
        Error Message

        Returns
        -------
        str:
            Error message
        """
        # TODO documentation needed to explain this error, when it applies, and how to edit
        #   the node if needed
        return "This node attribute cannot be edited."
=======
        return "Dummy Schema validation failed. TODO replace with actual implementation."


class CRIPTJsonDeserializationError(Exception):
    """
    Exception to throw if deserialization of nodes fails.

    """

    def __init__(self, node_type: str, json_str: str):
        self.node_type = node_type
        self.json_str = json_str

    def __str__(self):
        return f"JSON deserialization failed for node type {self.node_type} with JSON str: {self.json_str}"


class CRIPTJsonSerializationError(Exception):
    """
    Exception to throw if deserialization of nodes fails.

    """

    def __init__(self, node_type: str, json_dict: str):
        self.node_type = node_type
        self.json_str = str(json_dict)

    def __str__(self):
        return f"JSON Serialization failed for node type {self.node_type} with JSON dict: {self.json_str}"
>>>>>>> 8d2cd5a5
<|MERGE_RESOLUTION|>--- conflicted
+++ resolved
@@ -10,57 +10,6 @@
         pass
 
     def __str__(self):
-<<<<<<< HEAD
-        return (
-            "Dummy Schema validation failed. TODO replace with actual implementation."
-        )
-
-
-class UneditableNodeError(Exception):
-    """
-    This exception is raised when the user attempts to edit a node
-    that they do not have permissions to edit, or they cannot edit through the Python SDK
-    """
-
-    def __init__(self):
-        pass
-
-    def __str__(self) -> str:
-        """
-        Error Message
-
-        Returns
-        -------
-        str:
-            Error message
-        """
-        # TODO documentation needed to explain this error, when it applies, and how to edit
-        #   the node if needed
-        return "This node cannot be edited."
-
-
-class UneditableAttributeError(Exception):
-    """
-    This exception is raised when the user attempts to edit a read only field
-    that they do not have permissions to edit, or they cannot edit through the Python SDK
-    """
-
-    def __init__(self):
-        pass
-
-    def __str__(self) -> str:
-        """
-        Error Message
-
-        Returns
-        -------
-        str:
-            Error message
-        """
-        # TODO documentation needed to explain this error, when it applies, and how to edit
-        #   the node if needed
-        return "This node attribute cannot be edited."
-=======
         return "Dummy Schema validation failed. TODO replace with actual implementation."
 
 
@@ -89,5 +38,4 @@
         self.json_str = str(json_dict)
 
     def __str__(self):
-        return f"JSON Serialization failed for node type {self.node_type} with JSON dict: {self.json_str}"
->>>>>>> 8d2cd5a5
+        return f"JSON Serialization failed for node type {self.node_type} with JSON dict: {self.json_str}"