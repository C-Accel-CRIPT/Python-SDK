site_name: CRIPT Python SDK

repo_url: https://github.com/C-Accel-CRIPT/Python-SDK
repo_name: C-Accel-CRIPT/Python-SDK

nav:
  - Home: index.md
<<<<<<< HEAD
  - Example Code Walkthrough: examples/synthesis.md
  - API:
=======
  - Tutorial:
      - CRIPT Installation Guide: tutorial/cript_installation_guide.md
      - CRIPT API Token: tutorial/how_to_get_api_token.md
  - API Client:
>>>>>>> ff7dc793
      - API: api/api.md
      - Search Modes: api/search_modes.md
      - Paginator: api/paginator.md
      - Controlled Vocabulary Categories: api/controlled_vocabulary_categories.md
  - Primary Nodes:
      - Collection: nodes/primary_nodes/collection.md
      - Computation: nodes/primary_nodes/computation.md
      - Computation Process: nodes/primary_nodes/computation_process.md
      - Data: nodes/primary_nodes/data.md
      - Experiment: nodes/primary_nodes/experiment.md
      - Inventory: nodes/primary_nodes/inventory.md
      - Material: nodes/primary_nodes/material.md
      - Project: nodes/primary_nodes/project.md
      - Process: nodes/primary_nodes/process.md
      - Reference: nodes/primary_nodes/reference.md
      - Software: nodes/primary_nodes/software.md
  - Sub-objects:
      - Algorithm: nodes/subobjects/algorithm.md
      - Citation: nodes/subobjects/citation.md
      - Computational Forcefield: nodes/subobjects/computational_forcefield.md
      - Condition: nodes/subobjects/condition.md
      - Equipment: nodes/subobjects/equipment.md
      #      - Identifier: nodes/subobjects/identifier.md
      - Ingredient: nodes/subobjects/ingredient.md
      - Parameter: nodes/subobjects/parameter.md
      - Property: nodes/subobjects/property.md
      - Quantity: nodes/subobjects/quantity.md
      - Software Configuration: nodes/subobjects/software_configuration.md
  - Supporting Nodes:
      - User: nodes/supporting_nodes/user.md
      #      - Group: nodes/supporting_nodes/group.md
      - File: nodes/supporting_nodes/file.md
  - Utility Functions: utility_functions.md
  - Exceptions:
      - API Exceptions: exceptions/api_exceptions.md
      - Node Exceptions: exceptions/node_exceptions.md
  - FAQ: faq.md

theme:
  name: material
  # below is the favicon image and documentation logo
  logo: ./images/CRIPT_full_logo_colored_transparent.png
  favicon: ./images/favicon.ico
  icon:
    admonition:
      alert: octicons/alert-16
  features:
    - content.code.copy
    - navigation.path
    - nagivation.tracking
    - navigation.footer

  palette:
    # Palette toggle for light mode
    - media: "(prefers-color-scheme: light)"
      scheme: default
      primary: deep purple
      accent: deep purple
      toggle:
        icon: material/brightness-7
        name: Switch to dark mode
    # Palette toggle for dark mode
    - media: "(prefers-color-scheme: dark)"
      scheme: slate
      primary: deep purple
      accent: deep purple
      toggle:
        icon: material/brightness-4
        name: Switch to light mode

# This links the CRIPT logo to the CRIPT homepage
extra:
  homepage: https://criptapp.org
#  social:
#    - icon: fontawesome/brands/twitter
#      link: https://twitter.com/squidfunk
#      name: squidfunk on Twitter
copyright: © 2023 MIT | All Rights Reserved

extra_css:
  - extra.css

plugins:
  - search
  - mkdocstrings:
      default_handler: python
      handlers:
        python:
          paths: [src, docs]
          options:
            show_bases: true
            show_source: true
            docstring_style: numpy
      watch:
        - src/

markdown_extensions:
  - toc:
      baselevel: 2
      permalink: True
  - attr_list
  - md_in_html
  - admonition
  - pymdownx.details
  - pymdownx.superfences
  - pymdownx.inlinehilite
  - pymdownx.snippets
  - pymdownx.critic
  - pymdownx.caret
  - pymdownx.keys
  - pymdownx.mark
  - pymdownx.tilde
  - pymdownx.tabbed:
      alternate_style: true
  - pymdownx.highlight:
      anchor_linenums: true
  - pymdownx.emoji:
      emoji_index: !!python/name:materialx.emoji.twemoji
      emoji_generator: !!python/name:materialx.emoji.to_svg<|MERGE_RESOLUTION|>--- conflicted
+++ resolved
@@ -5,15 +5,11 @@
 
 nav:
   - Home: index.md
-<<<<<<< HEAD
-  - Example Code Walkthrough: examples/synthesis.md
-  - API:
-=======
   - Tutorial:
+      - Example Code Walkthrough: examples/synthesis.md
       - CRIPT Installation Guide: tutorial/cript_installation_guide.md
       - CRIPT API Token: tutorial/how_to_get_api_token.md
   - API Client:
->>>>>>> ff7dc793
       - API: api/api.md
       - Search Modes: api/search_modes.md
       - Paginator: api/paginator.md
