--- conflicted
+++ resolved
@@ -1,12 +1,10 @@
 from dataclasses import dataclass, field, replace
 from typing import List, Union
 
-<<<<<<< HEAD
 from beartype import beartype
 
 from cript.nodes.core import BaseNode
-=======
->>>>>>> be9f62c8
+
 from cript.nodes.subobjects.citation import Citation
 from cript.nodes.subobjects.condition import Condition
 from cript.nodes.supporting_nodes.file import File
