import datetime
import json
import os
import tempfile
import uuid
from pathlib import Path
from typing import Dict

import pytest
import requests

import cript
from conftest import HAS_INTEGRATION_TESTS_ENABLED
from cript.api.exceptions import InvalidVocabulary
from cript.api.paginator import Paginator
from cript.nodes.exceptions import CRIPTNodeSchemaError


def test_api_with_invalid_host() -> None:
    """
    this mostly tests the _prepare_host() function to be sure it is working as expected
    * attempting to create an api client with invalid host appropriately throws a `CRIPTConnectionError`
    * giving a host that does not start with http such as "criptapp.org" should throw an InvalidHostError
    """
    with pytest.raises((requests.ConnectionError, cript.api.exceptions.CRIPTConnectionError)):
        cript.API(host="https://some_invalid_host", api_token="123456789", storage_token="123456")

    with pytest.raises(cript.api.exceptions.InvalidHostError):
        cript.API(host="no_http_host.org", api_token="123456789", storage_token="987654321")


@pytest.mark.skipif(not HAS_INTEGRATION_TESTS_ENABLED, reason="skipping because API client needs API token")
def test_api_context(cript_api: cript.API) -> None:
    assert cript.api.api._global_cached_api is not None
    assert cript.api.api._get_global_cached_api() is not None


def test_create_api_with_none() -> None:
    """
    tests that when the cript.API is given None for host, api_token, storage_token that it can correctly
    retrieve things from the env variable.
    assert that the values found from the environment are equal to what the SDK API class
    correctly got for `_host`, `_api_token`, and `_storage_token`

    Notes
    -----
    This test is dependent on the environment (local computer or CI), where it expects
    `CRIPT_HOST`, `CRIPT_TOKEN` and `CRIPT_STORAGE_TOKEN` to be in the environment variables,
    otherwise, it will not be able to find the needed environment variables and the test will fail
    """
    # set env vars
    # strip end slash to make all hosts uniform for comparison
    #   regardless of how it was entered in the env var
    env_var_host = os.environ["CRIPT_HOST"].rstrip("/")

    # create an API instance with `None`
    api = cript.API(host=None, api_token=None, storage_token=None)

    # assert SDK correctly got env vars to create cript.API with
    # host/api/v1
    assert api._host == f"{env_var_host}/api/v1"
    assert api._api_token == os.environ["CRIPT_TOKEN"]
    assert api._storage_token == os.environ["CRIPT_STORAGE_TOKEN"]


def test_config_file() -> None:
    """
    test if the api can read configurations from `config.json`
    """

    config_file_texts = {"host": "https://lb-stage.mycriptapp.org", "api_token": "I am token", "storage_token": "I am storage token"}

    with tempfile.NamedTemporaryFile(mode="w+t", suffix=".json", delete=False) as temp_file:
        # absolute file path
        config_file_path = temp_file.name

        # write JSON to temporary file
        temp_file.write(json.dumps(config_file_texts))

        # force text to be written to file
        temp_file.flush()

        api = cript.API(config_file_path=config_file_path)

        assert api._host == config_file_texts["host"] + "/api/v1"
        assert api._api_token == config_file_texts["api_token"]


@pytest.mark.skip(reason="too early to write as there are higher priority tasks currently")
def test_api_initialization_stress() -> None:
    """
    tries to put the API configuration under as much stress as it possibly can
    it tries to give it mixed options and try to trip it up and create issues for it

    ## scenarios
    1. if there is a config file and other inputs, then config file wins
    1. if config file, but is missing an attribute, and it is labeled as None, then should get it from env var
    1. if there is half from input and half from env var, then both should work happily
    """
    pass


def test_get_db_schema_from_api(cript_api: cript.API) -> None:
    """
    tests that the Python SDK can successfully get the db schema from API
    """
    db_schema = cript_api._get_db_schema()

    assert bool(db_schema)
    assert isinstance(db_schema, dict)

    # db schema should have at least 30 fields
    assert len(db_schema["$defs"]) > 30


def test_is_node_schema_valid(cript_api: cript.API) -> None:
    """
    test that a CRIPT node can be correctly validated and invalidated with the db schema

    * test a couple of nodes to be sure db schema validation is working fine
        * material node
        * file node
    * test db schema validation with an invalid node, and it should be invalid

    Notes
    -----
    * does not test if serialization/deserialization works correctly,
    just tests if the node schema can work correctly if serialization was correct

    # TODO the tests here only test POST db schema and not PATCH yet, those tests must be added
    """

    # ------ invalid node schema------
    invalid_schema = {"invalid key": "invalid value", "node": ["Material"]}

    with pytest.raises(CRIPTNodeSchemaError):
        cript_api._is_node_schema_valid(node_json=json.dumps(invalid_schema), is_patch=False)

    # ------ valid material schema ------
    # valid material node
    valid_material_dict = {"node": ["Material"], "name": "0.053 volume fraction CM gel", "uid": "_:0.053 volume fraction CM gel"}

    # convert dict to JSON string because method expects JSON string
    assert cript_api._is_node_schema_valid(node_json=json.dumps(valid_material_dict), is_patch=False) is True
    # ------ valid file schema ------
    valid_file_dict = {
        "node": ["File"],
        "source": "https://criptapp.org",
        "type": "calibration",
        "extension": ".csv",
        "data_dictionary": "my file's data dictionary",
    }

    # convert dict to JSON string because method expects JSON string
    assert cript_api._is_node_schema_valid(node_json=json.dumps(valid_file_dict), is_patch=False) is True


def test_is_node_schema_valid_skipped(cript_api: cript.API) -> None:
    """
    test that a CRIPT node can be correctly validated and invalidated with the db schema, when skipping tests is active

    * test db schema validation with an invalid node, and it should be invalid, but only detected if forced

    Notes
    -----
    * does not test if serialization/deserialization works correctly,
    just tests if the node schema can work correctly if serialization was correct

    """

    def extract_base_url(url):
        # Split the URL by "//" first to separate the scheme (like http, https)
        parts = url.split("//", 1)
        scheme, rest = parts if len(parts) > 1 else ("", parts[0])

        # Split the rest by the first "/" to separate the domain
        domain = rest.split("/", 1)[0]
        return f"{scheme}//{domain}" if scheme else domain

    with cript.API(host=extract_base_url(cript_api.host), api_token=cript_api._api_token, storage_token=cript_api._storage_token) as local_cript_api:
        local_cript_api.skip_validation = True
        # ------ invalid node schema------
        invalid_schema = {"invalid key": "invalid value", "node": ["Material"]}

        # Test should be skipped
        assert local_cript_api._is_node_schema_valid(node_json=json.dumps(invalid_schema), is_patch=False) is None

        with pytest.raises(CRIPTNodeSchemaError):
            local_cript_api._is_node_schema_valid(node_json=json.dumps(invalid_schema), is_patch=False, force_validation=True)


def test_get_vocabulary_by_category(cript_api: cript.API) -> None:
    """
    tests if a vocabulary can be retrieved by category
    1. tests response is a list of dicts as expected
    1. create a new list of just material identifiers
    1. tests that the fundamental identifiers exist within the API vocabulary response

    Warnings
    --------
    This test only gets the vocabulary category for "material_identifier_key" and does not test all the possible
    CRIPT controlled vocabulary
    """

    material_identifier_vocab_list = cript_api.get_vocab_by_category(cript.VocabCategories.MATERIAL_IDENTIFIER_KEY)

    # test response is a list of dicts
    assert isinstance(material_identifier_vocab_list, list)

    material_identifiers = [identifier["name"] for identifier in material_identifier_vocab_list]

    # assertions
    assert "bigsmiles" in material_identifiers
    assert "smiles" in material_identifiers
    assert "pubchem_cid" in material_identifiers


def test_get_controlled_vocabulary_from_api(cript_api: cript.API) -> None:
    """
    checks if it can successfully get the controlled vocabulary list from CRIPT API
    """
    number_of_vocab_categories = 26
    vocab = cript_api._get_vocab()

    # assertions
    # check vocabulary list is not empty
    assert bool(vocab) is True
    assert len(vocab) == number_of_vocab_categories


def test_is_vocab_valid(cript_api: cript.API) -> None:
    """
    tests if the method for vocabulary is validating and invalidating correctly

    * test with custom key to check it automatically gives valid
    * test with a few vocabulary_category and vocabulary_words
        * valid category and valid vocabulary word
    * test that invalid category throws the correct error
        * invalid category and valid vocabulary word
    * test that invalid vocabulary word throws the correct error
        * valid category and invalid vocabulary word
    tests invalid category and invalid vocabulary word
    """
    # custom vocab
    assert cript_api._is_vocab_valid(vocab_category=cript.VocabCategories.ALGORITHM_KEY, vocab_word="+my_custom_key") is True

    # valid vocab category and valid word
    assert cript_api._is_vocab_valid(vocab_category=cript.VocabCategories.FILE_TYPE, vocab_word="calibration") is True
    assert cript_api._is_vocab_valid(vocab_category=cript.VocabCategories.QUANTITY_KEY, vocab_word="mass") is True
    assert cript_api._is_vocab_valid(vocab_category=cript.VocabCategories.UNCERTAINTY_TYPE, vocab_word="fwhm") is True

    # valid vocab category but invalid vocab word
    with pytest.raises(InvalidVocabulary):
        cript_api._is_vocab_valid(vocab_category=cript.VocabCategories.FILE_TYPE, vocab_word="some_invalid_word")


def test_download_file_from_url(cript_api: cript.API, tmp_path) -> None:
    """
    downloads the file from a URL and writes it to disk
    then opens, reads, and compares that the file was gotten and written correctly
    """
    url_to_download_file: str = "https://criptscripts.org/cript_graph_json/JSON/cao_protein.json"

    # `download_file()` will get the file extension from the end of the URL and add it onto the name
    # the path it will save it to will be `tmp_path/downloaded_file_name.json`
    path_to_save_file: Path = tmp_path / "downloaded_file_name"

    cript_api.download_file(url_to_download_file, str(path_to_save_file))

    # add file extension to file path and convert it to file path object
    path_to_read_file = Path(str(path_to_save_file) + ".json").resolve()

    # open the file that was just saved and read the contents
    saved_file_contents = json.loads(path_to_read_file.read_text())

    # make a request manually to get the contents and check that the contents are the same
    response: Dict = requests.get(url=url_to_download_file).json()

    # assert that the file I've save and the one on the web are the same
    assert response == saved_file_contents


@pytest.mark.skipif(not HAS_INTEGRATION_TESTS_ENABLED, reason="requires a real storage_token from a real frontend")
def test_upload_and_download_local_file(cript_api, tmp_path_factory) -> None:
    """
    tests file upload to cloud storage
    test by uploading a local file to AWS S3 using cognito mode
    and then downloading the same file and checking their contents are the same
    proving that the file was uploaded and downloaded correctly

    1. create a temporary file
        1. write a unique string to the temporary file via UUID4 and date
            so when downloading it later the downloaded file cannot possibly be a mistake and we know
            for sure that it is the correct file uploaded and downloaded
    1. upload to AWS S3 `tests/` directory
    1. we can be sure that the file has been correctly uploaded to AWS S3 if we can download the same file
        and assert that the file contents are the same as original
    """
    file_text: str = (
        f"This is an automated test from the Python SDK within `tests/api/test_api.py` " f"within the `test_upload_file_to_aws_s3()` test function " f"on UTC time of '{datetime.datetime.utcnow()}' " f"with the unique UUID of '{str(uuid.uuid4())}'"
    )

    # Create a temporary file with unique contents
    upload_test_file = tmp_path_factory.mktemp("test_api_file_upload") / "temp_upload_file.txt"
    upload_test_file.write_text(file_text)

    # upload file to AWS S3
    my_file_cloud_storage_object_name = cript_api.upload_file(file_path=upload_test_file)

    # temporary file path and new file to write the cloud storage file contents to
    download_test_file = tmp_path_factory.mktemp("test_api_file_download") / "temp_download_file.txt"

    # download file from cloud storage
    cript_api.download_file(file_source=my_file_cloud_storage_object_name, destination_path=str(download_test_file))

    # read file contents
    downloaded_file_contents = download_test_file.read_text()

    # assert download file contents are the same as uploaded file contents
    assert downloaded_file_contents == file_text


@pytest.mark.skipif(not HAS_INTEGRATION_TESTS_ENABLED, reason="requires a real cript_api_token")
def test_api_search_node_type(cript_api: cript.API) -> None:
    """
    tests the api.search() method with just a node type material search

    just testing that something comes back from the server

    Notes
    -----
    * also tests that it can go to the next page and previous page
    * later this test should be expanded to test things that it should expect an error for as well.
    * test checks if there are at least 5 things in the paginator
        *  each page should have a max of 10 results and there should be close to 5k materials in db,
        * more than enough to at least have 5 in the paginator
    """
    materials_paginator = cript_api.search(node_type=cript.Material, search_mode=cript.SearchModes.NODE_TYPE, value_to_search=None)

    # test search results
    assert isinstance(materials_paginator, Paginator)
    assert len(materials_paginator.current_page_results) > 5
    first_page_first_result = materials_paginator.current_page_results[0]["name"]

    # just checking that the word has a few characters in it
    assert len(first_page_first_result) > 3

    # tests that it can correctly go to the next page
    materials_paginator.next_page()
    assert len(materials_paginator.current_page_results) > 5
    second_page_first_result = materials_paginator.current_page_results[0]["name"]

    assert len(second_page_first_result) > 3

    # tests that it can correctly go to the previous page
    materials_paginator.previous_page()
    assert len(materials_paginator.current_page_results) > 5

    assert len(first_page_first_result) > 3


@pytest.mark.skipif(not HAS_INTEGRATION_TESTS_ENABLED, reason="requires a real cript_api_token")
def test_api_search_contains_name(cript_api: cript.API) -> None:
    """
    tests that it can correctly search with contains name mode
    searches for a material that contains the name "poly"
    """
    contains_name_paginator = cript_api.search(node_type=cript.Material, search_mode=cript.SearchModes.CONTAINS_NAME, value_to_search="poly")

    assert isinstance(contains_name_paginator, Paginator)
    assert len(contains_name_paginator.current_page_results) > 5

    contains_name_first_result = contains_name_paginator.current_page_results[0]["name"]

    # just checking that the result has a few characters in it
    assert len(contains_name_first_result) > 3


@pytest.mark.skipif(not HAS_INTEGRATION_TESTS_ENABLED, reason="requires a real cript_api_token")
def test_api_search_exact_name(cript_api: cript.API) -> None:
    """
    tests search method with exact name search
    searches for material "Sodium polystyrene sulfonate"
    """
    exact_name_paginator = cript_api.search(node_type=cript.Material, search_mode=cript.SearchModes.EXACT_NAME, value_to_search="Sodium polystyrene sulfonate")

    assert isinstance(exact_name_paginator, Paginator)
    assert len(exact_name_paginator.current_page_results) == 1
    assert exact_name_paginator.current_page_results[0]["name"] == "Sodium polystyrene sulfonate"


@pytest.mark.skipif(not HAS_INTEGRATION_TESTS_ENABLED, reason="requires a real cript_api_token")
def test_api_search_uuid(cript_api: cript.API, dynamic_material_data) -> None:
    """
    tests search with UUID
    searches for `Sodium polystyrene sulfonate` material via UUID

    The test is made dynamic to work with any server environment
    1. gets the material via `exact name search` and gets the full node
    2. takes the UUID from the full node and puts it into the `UUID search`
    3. asserts everything is as expected
    """
    uuid_paginator = cript_api.search(node_type=cript.Material, search_mode=cript.SearchModes.UUID, value_to_search=dynamic_material_data["uuid"])

    assert isinstance(uuid_paginator, Paginator)
    assert len(uuid_paginator.current_page_results) == 1
    assert uuid_paginator.current_page_results[0]["name"] == dynamic_material_data["name"]
    assert uuid_paginator.current_page_results[0]["uuid"] == dynamic_material_data["uuid"]


@pytest.mark.skipif(not HAS_INTEGRATION_TESTS_ENABLED, reason="requires a real cript_api_token")
def test_api_search_bigsmiles(cript_api: cript.API) -> None:
    """
    tests search method with bigsmiles SearchMode to see if we just get at least one match
    searches for material
    "{[][<]C(C)C(=O)O[>][<]}{[$][$]CCC(C)C[$],[$]CC(C(C)C)[$],[$]CC(C)(CC)[$][]}"

    another good example can be "{[][$]CC(C)(C(=O)OCCCC)[$][]}"
    """
    bigsmiles_search_value = "{[][<]C(C)C(=O)O[>][<]}{[$][$]CCC(C)C[$],[$]CC(C(C)C)[$],[$]CC(C)(CC)[$][]}"

    bigsmiles_paginator = cript_api.search(node_type=cript.Material, search_mode=cript.SearchModes.BIGSMILES, value_to_search=bigsmiles_search_value)

    assert isinstance(bigsmiles_paginator, Paginator)
    assert len(bigsmiles_paginator.current_page_results) >= 1
    # not sure if this will always be in this position in every server environment, so commenting it out for now
    # assert bigsmiles_paginator.current_page_results[1]["name"] == "BCDB_Material_285"


<<<<<<< HEAD
@pytest.mark.skipif(not HAS_INTEGRATION_TESTS_ENABLED, reason="requires a real cript_api_token")
def test_api_get_node_by_exact_match_exact_name(cript_api: cript.API, dynamic_material_data) -> None:
    """
    Tests get_node_by_exact_match method with exact name search.
    Searches for material "Sodium polystyrene sulfonate".
    """
    material_node = cript_api.get_node_by_exact_match(node_type=cript.Material, search_mode=cript.ExactSearchModes.EXACT_NAME, value_to_search=dynamic_material_data["name"])

    assert isinstance(material_node, cript.Material)
    assert material_node.name == dynamic_material_data["name"]
    assert material_node.uuid == dynamic_material_data["uuid"]


@pytest.mark.skipif(not HAS_INTEGRATION_TESTS_ENABLED, reason="requires a real cript_api_token")
def test_api_get_node_by_exact_match_uuid(cript_api: cript.API, dynamic_material_data) -> None:
    """
    Tests get_node_by_exact_match with UUID.
    Searches for `Sodium polystyrene sulfonate` material via UUID.
    """
    material_node = cript_api.get_node_by_exact_match(node_type=cript.Material, search_mode=cript.ExactSearchModes.UUID, value_to_search=dynamic_material_data["uuid"])

    assert isinstance(material_node, cript.Material)
    assert material_node.name == dynamic_material_data["name"]
    assert material_node.uuid == dynamic_material_data["uuid"]


@pytest.mark.skipif(not HAS_INTEGRATION_TESTS_ENABLED, reason="requires a real cript_api_token")
def test_api_get_node_by_exact_match_bigsmiles(cript_api: cript.API, dynamic_material_data) -> None:
    """
    Tests get_node_by_exact_match with BIGSMILES search mode.
    Searches for material "{[][<]C(C)C(=O)O[>][<]}{[$][$]CCC(C)C[$],[$]CC(C(C)C)[$],[$]CC(C)(CC)[$][]}".
    """
    bigsmiles_search_value = "{[][<]C(C)C(=O)O[>][<]}{[$][$]CCC(C)C[$],[$]CC(C(C)C)[$],[$]CC(C)(CC)[$][]}"

    material_node = cript_api.get_node_by_exact_match(node_type=cript.Material, search_mode=cript.ExactSearchModes.BIGSMILES, value_to_search=bigsmiles_search_value)

    assert isinstance(material_node, cript.Material)
    assert material_node.name == dynamic_material_data["name"]
    assert material_node.uuid == dynamic_material_data["uuid"]


@pytest.mark.skipif(not HAS_INTEGRATION_TESTS_ENABLED, reason="requires a real cript_api_token")
def test_api_get_node_by_exact_match_invalid_search_value(cript_api: cript.API) -> None:
    """
    Verifies that `ValueError` is raised when no matches are found in the CRIPT DB.

    This test aims to validate two aspects:
    1. When using cript.API.search with a non-existent material name, the function should return a Paginator
     object with zero results.
    1. Then, when using cript.API.get_node_by_exact_match with the same non-existent name,
    the function should raise a `ValueError` letting the user know that this material does not exist.

    It does so by attempting to search for a material with a name that's guaranteed to be unique
    and cannot exist in the CRIPT DB. The name includes the current date-time to ensure uniqueness.
    """
    nonexistent_material_name = f"a unique material name that cannot exist in CRIPT DB with unique time: {str(datetime.datetime.now())}"

    exact_name_paginator = cript_api.search(node_type=cript.Material, search_mode=cript.SearchModes.EXACT_NAME, value_to_search=nonexistent_material_name)

    # check that API returned 0 results for the `nonexistent_material_name`
    assert isinstance(exact_name_paginator, Paginator)
    assert len(exact_name_paginator.current_page_results) == 0

    # check that `get_node_by_exact_match` raises a `ValueError` since the API returned 0 results
    with pytest.raises(ValueError):
        cript_api.get_node_by_exact_match(node_type=cript.Material, search_mode=cript.ExactSearchModes.EXACT_NAME, value_to_search=nonexistent_material_name)


=======
>>>>>>> f979b774
def test_get_my_user_node_from_api(cript_api: cript.API) -> None:
    """
    tests that the Python SDK can successfully get the user node associated with the API Token
    """
    pass


def test_get_my_group_node_from_api(cript_api: cript.API) -> None:
    """
    tests that group node that is associated with their API Token can be gotten correctly
    """
    pass


def test_get_my_projects_from_api(cript_api: cript.API) -> None:
    """
    get a page of project nodes that is associated with the API token
    """
    pass<|MERGE_RESOLUTION|>--- conflicted
+++ resolved
@@ -427,7 +427,6 @@
     # assert bigsmiles_paginator.current_page_results[1]["name"] == "BCDB_Material_285"
 
 
-<<<<<<< HEAD
 @pytest.mark.skipif(not HAS_INTEGRATION_TESTS_ENABLED, reason="requires a real cript_api_token")
 def test_api_get_node_by_exact_match_exact_name(cript_api: cript.API, dynamic_material_data) -> None:
     """
@@ -496,8 +495,6 @@
         cript_api.get_node_by_exact_match(node_type=cript.Material, search_mode=cript.ExactSearchModes.EXACT_NAME, value_to_search=nonexistent_material_name)
 
 
-=======
->>>>>>> f979b774
 def test_get_my_user_node_from_api(cript_api: cript.API) -> None:
     """
     tests that the Python SDK can successfully get the user node associated with the API Token
