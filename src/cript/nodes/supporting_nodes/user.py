from dataclasses import dataclass, replace

from beartype import beartype

from cript.nodes.uuid_base import UUIDBaseNode


class User(UUIDBaseNode):
    """
    The [User node](https://pubs.acs.org/doi/suppl/10.1021/acscentsci.3c00011/suppl_file/oc3c00011_si_001.pdf#page=27)
    represents any researcher or individual who interacts with the CRIPT platform.
    It serves two main purposes:
    1. It plays a core role in permissions (access control)
    1. It provides a traceable link to the individual who has contributed or edited data within the database


    | attribute  | type        | example                    | description                                | required | vocab |
    |------------|-------------|----------------------------|--------------------------------------------|----------|-------|
    | url        | str         |                            | unique ID of the node                      | True     |       |
    | username   | str         | "john_doe"                 | User’s name                                | True     |       |
    | email      | str         | "user@cript.com"           | email of the user                          | True     |       |
    | orcid      | str         | "0000-0000-0000-0000"      | ORCID ID of the user                       | True     |       |
    | updated_at | datetime*   | 2023-03-06 18:45:23.450248 | last date the node was modified (UTC time) | True     |       |
    | created_at | datetime*   | 2023-03-06 18:45:23.450248 | date it was created (UTC time)             | True     |       |


    ## JSON
    ```json
    {
        "node": "User",
        "username": "my username",
        "email": "user@email.com",
        "orcid": "0000-0000-0000-0001",
    }
    ```

    Warnings
    -------
    * A User cannot be created or modified using the Python SDK.
    * A User node is a **read-only** node that can only be deserialized from API JSON response to Python node.
    * The User node cannot be instantiated and within the Python SDK.
    * Attempting to edit the user node will result in an `Attribute Error`

    """

    @dataclass(frozen=True)
    class JsonAttributes(UUIDBaseNode.JsonAttributes):
        """
        all User attributes
        """

        email: str = ""
        model_version: str = ""
        orcid: str = ""
        picture: str = ""
        username: str = ""

    _json_attrs: JsonAttributes = JsonAttributes()

    @beartype
    def __init__(self, username: str, email: str, orcid: str, **kwargs):
        """
        Json from CRIPT API to be converted to a node
        optionally the group can be None if the user doesn't have a group

        Parameters
        ----------
        username: str
            user username
        email: str
            user email
        orcid: str
            user ORCID
        """
        super().__init__(**kwargs)
        self._json_attrs = replace(self._json_attrs, username=username, email=email, orcid=orcid)

        self.validate()

    @property
<<<<<<< HEAD
    @beartype
    def created_at(self) -> str:
        return self._json_attrs.created_at

    @property
    @beartype
=======
>>>>>>> be9f62c8
    def email(self) -> str:
        """
        user's email

        Raises
        ------
        AttributeError

        Returns
        -------
        user email: str
            User node email
        """
        return self._json_attrs.email

    @property
    @beartype
    def model_version(self) -> str:
        return self._json_attrs.model_version

    @property
    @beartype
    def orcid(self) -> str:
        """
        users [ORCID](https://orcid.org/)

        Raises
        ------
        AttributeError

        Returns
        -------
        ORCID: str
            user's ORCID
        """
        return self._json_attrs.orcid

    @property
    @beartype
    def picture(self) -> str:
        return self._json_attrs.picture

    @property
<<<<<<< HEAD
    @beartype
    def updated_at(self) -> str:
        return self._json_attrs.updated_at

    @property
    @beartype
=======
>>>>>>> be9f62c8
    def username(self) -> str:
        """
        username of the User node

        Raises
        ------
        AttributeError

        Returns
        -------
        username: str
            username of the User node
        """
        return self._json_attrs.username<|MERGE_RESOLUTION|>--- conflicted
+++ resolved
@@ -78,15 +78,12 @@
         self.validate()
 
     @property
-<<<<<<< HEAD
     @beartype
     def created_at(self) -> str:
         return self._json_attrs.created_at
 
     @property
     @beartype
-=======
->>>>>>> be9f62c8
     def email(self) -> str:
         """
         user's email
@@ -130,15 +127,12 @@
         return self._json_attrs.picture
 
     @property
-<<<<<<< HEAD
     @beartype
     def updated_at(self) -> str:
         return self._json_attrs.updated_at
 
     @property
     @beartype
-=======
->>>>>>> be9f62c8
     def username(self) -> str:
         """
         username of the User node
