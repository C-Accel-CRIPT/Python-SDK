import pytest

import cript
from cript.nodes.exceptions import CRIPTNodeSchemaError


def get_parameter():
    parameter = cript.Parameter("update_frequency", 1000.0, "1/ns")
    return parameter


def get_parameter_string():
    ret_str = "{'node': 'Parameter', 'key': 'update_frequency',"
    ret_str += " 'value': 1000.0, 'unit': '1/ns'}"
    return ret_str.replace("'", '"')


def get_algorithm():
    algorithm = cript.Algorithm("mc_barostat", "barostat")
    return algorithm


def get_algorithm_string():
    ret_str = "{'node': 'Algorithm', 'key': 'mc_barostat', 'type': 'barostat',"
    ret_str += " 'parameter': [], 'citation': []}"
    return ret_str.replace("'", '"')


def test_parameter():
    p = get_parameter()
    p_str = p.json
    assert p_str == get_parameter_string()
    p = cript.load_nodes_from_json(p_str)
    assert p_str == get_parameter_string()

    p.key = "advanced_sampling"
    assert p.key == "advanced_sampling"
    p.value = 15.0
    assert p.value == 15.0
    with pytest.raises(CRIPTNodeSchemaError):
        p.value = None
    assert p.value == 15.0
    p.unit = "m"
    assert p.unit == "m"


def test_algorithm():
    a = get_algorithm()
    a_str = a.json
    assert a_str == get_algorithm_string()
    a.parameter += [get_parameter()]
    a_str = get_algorithm_string()
    a_str2 = a_str.replace('parameter": []', f'parameter": [{get_parameter_string()}]')
    assert a_str2 == a.json

    a2 = cript.load_nodes_from_json(a_str2)
    assert a_str2 == a2.json

    a.key = "berendsen"
    assert a.key == "berendsen"
    a.type = "integration"
    assert a.type == "integration"

<<<<<<< HEAD
    #Add citation test, once we have citation implemted

def test_search():
    a = get_algorithm()
    find_algorithms = a.find_children({"node": "Algorithm", "key":"mc_barostat"})
    assert find_algorithms == [a]
    find_algorithms = a.find_children({"node": "Algorithm", "key":"mc"})
    assert find_algorithms == []

    p1 = get_parameter()
    p2 = get_parameter()
    p2.key = "advanced_sampling"
    p2.value = 15.
    p2.unit = "m"
    a.parameter += [p1, p2]

    find_parameter = a.find_children({"key": "advanced_sampling"})
    assert find_parameter == [p2]

    find_parameter = a.find_children({"key": "update_frequency"})
    assert find_parameter == [p1]

    find_parameter = a.find_children({"key": "update"})
    assert find_parameter == []

    find_algorithms = a.find_children({"parameter": {"key":"advanced_sampling"}})
    assert find_algorithms == [a]
    find_algorithms = a.find_children({"parameter": [{"key":"advanced_sampling"}, {"key": "update_frequency"}]})
    assert find_algorithms == [a]

    find_algorithms = a.find_children({"parameter": [{"key":"advanced_sampling"}, {"key": "update_frequency"}, {"foo": "bar"}]})
    assert find_algorithms == []
=======
    # Add citation test, once we have citation implemted
>>>>>>> 1eabd101
<|MERGE_RESOLUTION|>--- conflicted
+++ resolved
@@ -61,7 +61,6 @@
     a.type = "integration"
     assert a.type == "integration"
 
-<<<<<<< HEAD
     #Add citation test, once we have citation implemted
 
 def test_search():
@@ -93,7 +92,4 @@
     assert find_algorithms == [a]
 
     find_algorithms = a.find_children({"parameter": [{"key":"advanced_sampling"}, {"key": "update_frequency"}, {"foo": "bar"}]})
-    assert find_algorithms == []
-=======
-    # Add citation test, once we have citation implemted
->>>>>>> 1eabd101
+    assert find_algorithms == []