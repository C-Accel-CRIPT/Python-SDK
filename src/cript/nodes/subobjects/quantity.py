from dataclasses import dataclass, replace
from numbers import Number
from typing import Optional, Union

from beartype import beartype
<<<<<<< HEAD

from cript.nodes.core import BaseNode
=======
>>>>>>> 1775d2fb

from cript.nodes.uuid_base import UUIDBaseNode


class Quantity(UUIDBaseNode):
    """
    ## Definition
    The [Quantity](https://pubs.acs.org/doi/suppl/10.1021/acscentsci.3c00011/suppl_file/oc3c00011_si_001.pdf#page=22)
    sub-objects are the amount of material involved in a process

    ---

    ## Can Be Added To:
    * [Ingredient](../ingredient)

    ## Available sub-objects
    * None

    ----

    ## Attributes

    | attribute        | type    | example | description          | required | vocab |
    |------------------|---------|---------|----------------------|----------|-------|
    | key              | str     | mass    | type of quantity     | True     | True  |
    | value            | Any     | 1.23    | amount of material   | True     |       |
    | unit             | str     | gram    | unit for quantity    | True     |       |
    | uncertainty      | Number  | 0.1     | uncertainty of value |          |       |
    | uncertainty_type | str     | std     | type of uncertainty  |          | True  |




    ## JSON Representation
    ```json
    ```
    """

    @dataclass(frozen=True)
    class JsonAttributes(UUIDBaseNode.JsonAttributes):
        key: str = ""
        value: Optional[Number] = None
        unit: str = ""
        uncertainty: Optional[Number] = None
        uncertainty_type: str = ""

    _json_attrs: JsonAttributes = JsonAttributes()

    @beartype
    def __init__(self, key: str, value: Number, unit: str, uncertainty: Optional[Number] = None, uncertainty_type: str = "", **kwargs):
        """
        create Quantity sub-object

        Parameters
        ----------
        key : str
            type of quantity. Quantity key must come from [CRIPT Controlled Vocabulary]()
        value : Number
            amount of material
        unit : str
            unit for quantity
        uncertainty : Union[Number, None], optional
            uncertainty of value, by default None
        uncertainty_type : str, optional
            type of uncertainty. Quantity uncertainty type must come from [CRIPT Controlled Vocabulary](), by default ""

        Examples
        --------
        ```python
        import cript

        my_quantity = cript.Quantity(
            key="mass", value=11.2, unit="kg", uncertainty=0.2, uncertainty_type="stdev"
        )
        ```

        Returns
        -------
        None
            create Quantity sub-object
        """
        super().__init__(**kwargs)
        self._json_attrs = replace(self._json_attrs, key=key, value=value, unit=unit, uncertainty=uncertainty, uncertainty_type=uncertainty_type)
        self.validate()

    @beartype
    def set_key_unit(self, new_key: str, new_unit: str) -> None:
        """
        set the Quantity key and unit attributes

        Quantity key must come from [CRIPT Controlled Vocabulary]()

        Examples
        --------
        ```python
        my_quantity.set_key_unit(new_key="mass", new_unit="gram")
        ```

        Parameters
        ----------
        new_key : str
            new Quantity key. Quantity key must come from [CRIPT Controlled Vocabulary]()
        new_unit : str
            new unit

        Returns
        -------
        None
        """
        new_attrs = replace(self._json_attrs, key=new_key, unit=new_unit)
        self._update_json_attrs_if_valid(new_attrs)

    @property
    @beartype
    def key(self) -> str:
        """
        get the Quantity sub-object key attribute

        Returns
        -------
        str
            this Quantity key attribute
        """
        return self._json_attrs.key

    @property
    @beartype
    def value(self) -> Union[int, float, str]:
        """
        amount of Material

        Examples
        --------
        ```python
        my_quantity.value = 1
        ```

        Returns
        -------
        Union[int, float, str]
            amount of Material
        """
        return self._json_attrs.value

    @value.setter
    @beartype
    def value(self, new_value: Union[int, float, str]) -> None:
        """
        set the amount of Material

        Parameters
        ----------
        new_value : Union[int, float, str]
            amount of Material

        Returns
        -------
        None
        """
        new_attrs = replace(self._json_attrs, value=new_value)
        self._update_json_attrs_if_valid(new_attrs)

    @property
    @beartype
    def unit(self) -> str:
        """
        get the Quantity unit attribute

        Returns
        -------
        str
            unit for the Quantity value attribute
        """
        return self._json_attrs.unit

    @property
    @beartype
    def uncertainty(self) -> Number:
        """
        get the uncertainty value

        Returns
        -------
        Number
            uncertainty value
        """
        return self._json_attrs.uncertainty

    @property
    @beartype
    def uncertainty_type(self) -> str:
        """
        get the uncertainty type attribute for the Quantity sub-object

        `uncertainty_type` must come from [CRIPT Controlled Vocabulary]()

        Returns
        -------
        str
            uncertainty type
        """
        return self._json_attrs.uncertainty_type

    @beartype
    def set_uncertainty(self, uncertainty: Number, type: str) -> None:
        """
        set the `uncertainty value` and `uncertainty_type`

        Uncertainty and uncertainty type are set at the same time to keep the value and type in sync

        `uncertainty_type` must come from [CRIPT Controlled Vocabulary]()

        Examples
        --------
        ```python
        my_property.set_uncertainty(uncertainty=1, type="stderr")
        ```

        Parameters
        ----------
        uncertainty : Number
            uncertainty value
        type : str
            type of uncertainty, uncertainty_type must come from [CRIPT Controlled Vocabulary]()

        Returns
        -------
        None
        """
        new_attrs = replace(self._json_attrs, uncertainty=uncertainty, uncertainty_type=type)
        self._update_json_attrs_if_valid(new_attrs)<|MERGE_RESOLUTION|>--- conflicted
+++ resolved
@@ -3,11 +3,6 @@
 from typing import Optional, Union
 
 from beartype import beartype
-<<<<<<< HEAD
-
-from cript.nodes.core import BaseNode
-=======
->>>>>>> 1775d2fb
 
 from cript.nodes.uuid_base import UUIDBaseNode
 
