import copy
import dataclasses
import json
import uuid
from abc import ABC
from dataclasses import asdict, dataclass, replace
from typing import List

<<<<<<< HEAD
from cript.nodes.exceptions import (
    CRIPTAttributeModificationError,
    CRIPTJsonSerializationError,
)
=======
from cript.nodes.exceptions import CRIPTExtraJsonAttributes, CRIPTJsonSerializationError

tolerated_extra_json = ["component_count", "computational_forcefield_count", "property_count"]


def add_tolerated_extra_json(additional_tolerated_json: str):
    """
    In case a node should be loaded from JSON (such as `getting` them from the API),
    but the API sends additional JSON attributes, these can be set to tolerated temprarily with this routine.
    """
    tolerated_extra_json.append(additional_tolerated_json)
>>>>>>> fd6833cd


def get_new_uid():
    return "_:" + str(uuid.uuid4())


class classproperty(object):
    def __init__(self, f):
        self.f = f

    def __get__(self, obj, owner):
        if obj is None:
            return self.f(owner)
        return self.f(obj)


class BaseNode(ABC):
    """
    This abstract class is the base of all CRIPT nodes.
    It offers access to a json attribute class,
    which reflects the data model JSON attributes.
    Also, some basic shared functionality is provided by this base class.
    """

    @dataclass(frozen=True)
    class JsonAttributes:
        node: List[str] = dataclasses.field(default_factory=list)
        uid: str = ""

    _json_attrs: JsonAttributes = JsonAttributes()

    @classproperty
    def node_type(self):
        name = type(self).__name__
        if name == "ABCMeta":
            name = self.__name__
        return name

    # Prevent new attributes being set.
    # This might just be temporary, but for now, I don't want to acciditentally add new attributes, when I mean to modify one.
    def __setattr__(self, key, value):
        if not hasattr(self, key):
            raise CRIPTAttributeModificationError(self.node_type, key, value)
        super().__setattr__(key, value)

    def __init__(self, **kwargs):
        for kwarg in kwargs:
            if kwarg not in tolerated_extra_json:
                raise CRIPTExtraJsonAttributes(self.node_type, kwarg)
        uid = get_new_uid()
        self._json_attrs = replace(self._json_attrs, node=[self.node_type], uid=uid)

    def __str__(self) -> str:
        """
        Return a string representation of a node data model attributes.

        Returns
        -------
        str
            A string representation of the node.
        """
        return str(asdict(self._json_attrs))

    @property
    def uid(self):
        return self._json_attrs.uid

    def _update_json_attrs_if_valid(self, new_json_attr: JsonAttributes) -> None:
        """
        tries to update the node if valid and then checks if it is valid or not

        1. updates the node with the new information
        1. run db schema validation on it
            1. if db schema validation succeeds then update and continue
            1. else: raise an error and tell the user what went wrong

        Parameters
        ----------
        new_json_attr

        Raises
        ------
        Exception

        Returns
        -------
        None
        """
        old_json_attrs = self._json_attrs
        self._json_attrs = new_json_attr

        try:
            self.validate()
        except Exception as exc:
            self._json_attrs = old_json_attrs
            raise exc

    def validate(self, api=None) -> None:
        """
        Validate this node (and all its children) against the schema provided by the data bank.

        Raises:
        -------
        Exception with more error information.
        """
        from cript.api.api import _get_global_cached_api

        if api is None:
            api = _get_global_cached_api()
        api._is_node_schema_valid(self.json)

    @classmethod
    def _from_json(cls, json_dict: dict):
        # Child nodes can inherit and overwrite this.
        # They should call super()._from_json first, and modified the returned object after if necessary
        # We create manually a dict that contains all elements from the send dict.
        # That eliminates additional fields and doesn't require asdict.
        arguments = {}
        for field in cls.JsonAttributes().__dataclass_fields__:
            if field in json_dict:
                arguments[field] = json_dict[field]

        # The call to the constructor might ignore fields that are usually not writable.
        try:
            node = cls(**arguments)
        # TODO we should not catch all exceptions if we are handling them, and instead let it fail
        #  to create a good error message that points to the correct place that it failed to make debugging easier
        except Exception as exc:
            print(cls, arguments)
            raise exc

        attrs = cls.JsonAttributes(**arguments)
        # Handle UID manually. Conserve newly assigned uid if uid is default (empty)
        if attrs.uid == cls.JsonAttributes().uid:
            attrs = replace(attrs, uid=node.uid)

        # But here we force even usually unwritable fields to be set.
        node._update_json_attrs_if_valid(attrs)
        return node

    def __deepcopy__(self, memo):
        # Ideally I would call `asdict`, but that is not allowed inside a deepcopy chain.
        # Making a manual transform into a dictionary here.
        arguments = {}
        for field in self.JsonAttributes().__dataclass_fields__:
            arguments[field] = copy.deepcopy(getattr(self._json_attrs, field), memo)
        # TODO URL handling

        # Since we excluded 'uuid' from arguments,
        # a new uid will prompt the creation of a new matching uuid.
        uid = get_new_uid()
        arguments["uid"] = uid

        # Create node and init constructor attributes
        node = self.__class__(**arguments)
        # Update none constructor writable attributes.
        node._update_json_attrs_if_valid(self.JsonAttributes(**arguments))
        return node

    @property
    def json(self):
        """
        Property to obtain a simple json string.
        Calls `get_json` with default arguments.
        """
        return self.get_json().json

    def get_json(self, handled_ids: set = None, **kwargs):
        """
        User facing access to get the JSON of a node.
        Opposed to the also available property json this functions allows further control.

        Returns named tuple with json and handled ids as result.
        """

        @dataclass(frozen=True)
        class ReturnTuple:
            json: str
            handled_ids: set

        # Default is sorted keys
        kwargs["sort_keys"] = kwargs.get("sort_keys", True)
        # Do not check for circular references, since we handle them manually
        kwargs["check_circular"] = kwargs.get("check_circular", False)

        # Delayed import to avoid circular imports
        from cript.nodes.util import NodeEncoder

        previous_handled_nodes = copy.deepcopy(NodeEncoder.handled_ids)
        if handled_ids is not None:
            NodeEncoder.handled_ids = handled_ids
        try:
            return ReturnTuple(json.dumps(self, cls=NodeEncoder, **kwargs), NodeEncoder.handled_ids)
        except Exception as exc:
            # TODO this handling that doesn't tell the user what happened and how they can fix it
            #   this just tells the user that something is wrong
            #   this should be improved to tell the user what went wrong and where
            raise CRIPTJsonSerializationError(str(type(self)), self._json_attrs) from exc
        finally:
            NodeEncoder.handled_ids = previous_handled_nodes

    def find_children(self, search_attr: dict, search_depth: int = -1, handled_nodes=None) -> List:
        """
        Finds all the children in a given tree of nodes (specified by its root),
        that match the criteria of search_attr.
        If a node is present multiple times in the graph, it is only once in the search results.

        search_dept: Max depth of the search into the tree. Helpful if circles are expected. -1 specifies no limit

        search_attr: dict
           Dictionary that specifies which JSON attributes have to be present in a given node.
           If an attribute is a list, it it is suffiecient if the specified attributes are in the list,
           if others are present too, that does not exclude the child.

           Example: search_attr = `{"node": ["Parameter"]}` finds all "Parameter" nodes.
                    search_attr = `{"node": ["Algorithm"], "parameter": {"name" : "update_frequency"}}`
                                           finds all "Algorithm" nodes, that have a parameter "update_frequency".
                                           Since parameter is a list an alternative notation is
                                           ``{"node": ["Algorithm"], "parameter": [{"name" : "update_frequency"}]}`
                                           and Algorithms are not excluded they have more paramters.
                    search_attr = `{"node": ["Algorithm"], "parameter": [{"name" : "update_frequency"},
                                           {"name" : "cutoff_distance"}]}`
                                           finds all algoritms that have a parameter "update_frequency" and "cutoff_distance".

        """

        def is_attr_present(node: BaseNode, key, value):
            """
            Helper function that checks if an attribute is present in a node.
            """
            try:
                attr_key = getattr(node._json_attrs, key)
            except AttributeError:
                return False

            # To save code paths, I convert non-lists into lists with one element.
            if not isinstance(attr_key, list):
                attr_key = [attr_key]
            if not isinstance(value, list):
                value = [value]

            # The definition of search is, that all values in a list have to be present.
            # To fulfill this AND condition, we count the number of occurences of that value condition
            number_values_found = 0
            for v in value:
                # Test for simple values (not-nodes)
                if v in attr_key:
                    number_values_found += 1

                # Test if value is present in one of the specified attributes (OR condition)
                for attr in attr_key:
                    # if the attribute is a node and the search value is a dictionary,
                    # we can verify that this condition is met if it finds the node itself with `find_children`.
                    if isinstance(attr, BaseNode) and isinstance(v, dict):
                        # Since we only want to test the node itself and not any of its children, we set recursion to 0.
                        if len(attr.find_children(v, 0)) > 0:
                            number_values_found += 1
                            # Since this an OR condition, we abort early.
                            # This also doesn't inflate the number_values_count,
                            # since every OR condition should only add a max of 1.
                            break
            # Check if the AND condition of the values is met
            return number_values_found == len(value)

        if handled_nodes is None:
            handled_nodes = []

        # Protect agains cycles in graph, by handling every instance of a node only once
        if self in handled_nodes:
            return []
        handled_nodes += [self]

        found_children = []

        # In this search we include the calling node itself.
        # We check for this node if all specified attributes are present by counting them (AND condition).
        found_attr = 0
        for key, value in search_attr.items():
            if is_attr_present(self, key, value):
                found_attr += 1
        # If exactly all attributes are found, it matches the search criterion
        if found_attr == len(search_attr):
            found_children += [self]

        # Recursion according to the recursion depth for all node children.
        if search_depth != 0:
            for field in self._json_attrs.__dataclass_fields__:
                value = getattr(self._json_attrs, field)
                # To save code paths, I convert non-lists into lists with one element.
                if not isinstance(value, list):
                    value = [value]
                for v in value:
                    try:  # Try every attribute for recursion (duck-typing)
                        found_children += v.find_children(search_attr, search_depth - 1, handled_nodes=handled_nodes)
                    except AttributeError:
                        pass
        return found_children

    def remove_child(self, child) -> bool:
        """
        This safely removes the first found child node from the parent.
        This requires exact node as we test with `is` instead of `==`.

        returns True if child was found and deleted, False if child not found,
        raise DB schema exception if deletion violates DB schema.
        """

        # If we delete a child, we have to replace that with a default value.
        # The easiest way to access this default value is to get it from the the default JsonAttribute of that class
        default_json_attrs = self.JsonAttributes()
        new_attrs = self._json_attrs
        for field in self._json_attrs.__dataclass_fields__:
            value = getattr(self._json_attrs, field)
            if value is child:
                new_attrs = replace(new_attrs, **{field: getattr(default_json_attrs, field)})
                # We only want to delete the first found child
            elif not isinstance(value, str):  # Strings are iterable, but we don't want them
                try:  # Try if we are facing a list at the moment
                    new_attr_list = [element for element in value]
                except TypeError:
                    pass  # It is OK if this field is not a list
                else:
                    found_child = False
                    for i, list_value in enumerate(value):
                        if list_value is child:
                            found_child = True
                            del new_attr_list[i]
                            # Only delete first child.
                            # Important to break loop here, since value and new_attr_list are not identical any more.
                    if found_child:
                        new_attrs = replace(new_attrs, **{field: new_attr_list})
                        # Again only first found place is removed
                        break
        # Let's see if we found the child aka the new_attrs are different than the old ones
        if new_attrs is self._json_attrs:
            return False
        self._update_json_attrs_if_valid(new_attrs)
        return True<|MERGE_RESOLUTION|>--- conflicted
+++ resolved
@@ -6,13 +6,10 @@
 from dataclasses import asdict, dataclass, replace
 from typing import List
 
-<<<<<<< HEAD
 from cript.nodes.exceptions import (
     CRIPTAttributeModificationError,
     CRIPTJsonSerializationError,
 )
-=======
-from cript.nodes.exceptions import CRIPTExtraJsonAttributes, CRIPTJsonSerializationError
 
 tolerated_extra_json = ["component_count", "computational_forcefield_count", "property_count"]
 
@@ -23,7 +20,6 @@
     but the API sends additional JSON attributes, these can be set to tolerated temprarily with this routine.
     """
     tolerated_extra_json.append(additional_tolerated_json)
->>>>>>> fd6833cd
 
 
 def get_new_uid():
