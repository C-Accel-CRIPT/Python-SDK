from typing import Dict, List, Optional, Union
from urllib.parse import quote

import requests
from beartype import beartype

<<<<<<< HEAD
from cript.api.exceptions import APIError
=======
from cript.api import _API_TIMEOUT
>>>>>>> 1ae5a33a


class Paginator:
    """
    Paginator is used to flip through different pages of data that the API returns when searching.
    > Instead of the user manipulating the URL and parameters, this object handles all of that for them.

    When conducting any kind of search the API returns pages of data and each page contains 10 results.
    This is equivalent to conducting a Google search when Google returns a limited number of links on the first page
    and all other results are on the next pages.

    Using the Paginator object, the user can simply and easily flip through the pages of data the API provides.

    !!! Warning "Do not create paginator objects"
        Please note that you are not required or advised to create a paginator object, and instead the
        Python SDK API object will create a paginator for you, return it, and let you simply use it


    Attributes
    ----------
    current_page_results: List[dict]
        List of JSON dictionary results returned from the API
        ```python
        [{result 1}, {result 2}, {result 3}, ...]
        ```
    """

    _http_headers: dict

    api_endpoint: str

    # if query or page number are None, then it means that api_endpoint does not allow for whatever that is None
    # and that is not added to the URL
    # by default the page_number and query are `None` and they can get filled in
    query: Union[str, None]
    _current_page_number: int

    current_page_results: List[dict]

    @beartype
    def __init__(
        self,
        http_headers: dict,
        api_endpoint: str,
        query: Optional[str] = None,
        current_page_number: int = 0,
    ):
        """
        create a paginator

        1. set all the variables coming into constructor
        1. then prepare any variable as needed e.g. strip extra spaces or url encode query

        Parameters
        ----------
        http_headers: dict
            get already created http headers from API and just use them in paginator
        api_endpoint: str
            api endpoint to send the search requests to
            it already contains what node the user is looking for
        current_page_number: int
            page number to start from. Keep track of current page for user to flip back and forth between pages of data
        query: str
            the value the user is searching for

        Returns
        -------
        None
            instantiate a paginator
        """
        self._http_headers = http_headers
        self.api_endpoint = api_endpoint
        self.query = query
        self._current_page_number = current_page_number

        # check if it is a string and not None to avoid AttributeError
        if api_endpoint is not None:
            # strip the ending slash "/" to make URL uniform and any trailing spaces from either side
            self.api_endpoint = api_endpoint.rstrip("/").strip()

        # check if it is a string and not None to avoid AttributeError
        if query is not None:
            # URL encode query
            self.query = quote(query)

        self.fetch_page_from_api()

    def next_page(self):
        """
        flip to the next page of data.

        Examples
        --------
        ```python
        my_paginator.next_page()
        ```
        """
        self.current_page_number += 1

    def previous_page(self):
        """
        flip to the next page of data.

        Examples
        --------
        ```python
        my_paginator.previous_page()
        ```
        """
        self.current_page_number -= 1

    @property
    @beartype
    def current_page_number(self) -> int:
        """
        get the current page number that you are on.

        Setting the page will take you to that specific page of results

        Examples
        --------
        ```python
        my_paginator.current_page = 10
        ```

        Returns
        -------
        current page number: int
            the current page number of the data
        """
        return self._current_page_number

    @current_page_number.setter
    @beartype
    def current_page_number(self, new_page_number: int) -> None:
        """
        flips to a specific page of data that has been requested

        sets the current_page_number and then sends the request to the API and gets the results of this page number

        Parameters
        ----------
        new_page_number (int): specific page of data that the user wants to go to

        Examples
        --------
        requests.get("https://api.criptapp.org//api?page=2)
        requests.get(f"{self.query}?page={self.current_page_number - 1}")

        Raises
        --------
        InvalidPageRequest, in case the user tries to get a negative page or a page that doesn't exist
        """
        if new_page_number < 0:
            error_message: str = f"Paginator current page number is invalid because it is negative: " f"{self.current_page_number} please set paginator.current_page_number " f"to a positive page number"

            # TODO replace with custom error
            raise Exception(error_message)

        else:
            self._current_page_number = new_page_number
            # when new page number is set, it is then fetched from the API
            self.fetch_page_from_api()

    @beartype
    def fetch_page_from_api(self) -> List[dict]:
        """
        1. builds the URL from the query and page number
        1. makes the request to the API
        1. API responds with a JSON that has data or JSON that has data and result
            1. parses it and correctly sets the current_page_results property

        Raises
        ------
        InvalidSearchRequest
            In case the API responds with an error

        Returns
        -------
        current page results: List[dict]
            makes a request to the API and gets a page of data
        """

        # temporary variable to not overwrite api_endpoint
        temp_api_endpoint: str = self.api_endpoint

        if self.query is not None:
            temp_api_endpoint = f"{temp_api_endpoint}/?q={self.query}"

        elif self.query is None:
            temp_api_endpoint = f"{temp_api_endpoint}/?q="

        temp_api_endpoint = f"{temp_api_endpoint}&page={self.current_page_number}"

<<<<<<< HEAD
        response: Dict = requests.get(
            url=temp_api_endpoint,
            headers=self._http_headers,
        ).json()
=======
        response = requests.get(url=temp_api_endpoint, headers=self._http_headers, timeout=_API_TIMEOUT).json()
>>>>>>> 1ae5a33a

        # handling both cases in case there is result inside of data or just data
        try:
            self.current_page_results = response["data"]["result"]
        except KeyError:
            self.current_page_results = response["data"]
        except TypeError:
            self.current_page_results = response["data"]

        if response["code"] == 404 and response["error"] == "The requested URL was not found on the server. If you entered the URL manually please check your spelling and try again.":
            self.current_page_results = []
            return self.current_page_results

        # TODO give a CRIPT error if HTTP response is anything other than 200
        if response["code"] != 200:
            raise APIError(api_error=str(response), http_method="GET", api_url=temp_api_endpoint)

        return self.current_page_results<|MERGE_RESOLUTION|>--- conflicted
+++ resolved
@@ -4,11 +4,8 @@
 import requests
 from beartype import beartype
 
-<<<<<<< HEAD
 from cript.api.exceptions import APIError
-=======
 from cript.api import _API_TIMEOUT
->>>>>>> 1ae5a33a
 
 
 class Paginator:
@@ -203,14 +200,11 @@
 
         temp_api_endpoint = f"{temp_api_endpoint}&page={self.current_page_number}"
 
-<<<<<<< HEAD
         response: Dict = requests.get(
             url=temp_api_endpoint,
             headers=self._http_headers,
+            timeout=_API_TIMEOUT
         ).json()
-=======
-        response = requests.get(url=temp_api_endpoint, headers=self._http_headers, timeout=_API_TIMEOUT).json()
->>>>>>> 1ae5a33a
 
         # handling both cases in case there is result inside of data or just data
         try:
