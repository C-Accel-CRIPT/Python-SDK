<<<<<<< HEAD
=======
import copy
from dataclasses import replace

>>>>>>> 8d2cd5a5
import pytest

import cript
from cript.nodes.exceptions import CRIPTNodeSchemaError


def get_parameter():
    parameter = cript.Parameter("update_frequency", 1000.0, "1/ns")
    return parameter


def get_parameter_string():
    ret_str = "{'node': 'Parameter', 'key': 'update_frequency',"
    ret_str += " 'value': 1000.0, 'unit': '1/ns'}"
    return ret_str.replace("'", '"')


def get_algorithm():
    algorithm = cript.Algorithm("mc_barostat", "barostat")
    return algorithm


def get_algorithm_string():
    ret_str = "{'node': 'Algorithm', 'key': 'mc_barostat', 'type': 'barostat',"
    ret_str += " 'parameter': [], 'citation': []}"
    return ret_str.replace("'", '"')


def get_quantity():
    quantity = cript.Quantity("mass", 11.2, "kg", 0.2, "std")
    return quantity


def get_quantity_string():
    ret_str = "{'node': 'Quantity', 'key': 'mass', 'value': 11.2, "
    ret_str += "'unit': 'kg', 'uncertainty': 0.2, 'uncertainty_type': 'std'}"
    return ret_str.replace("'", '"')


def get_reference():
    reference = cript.Reference(
        "journal_article",
        authors=["Ludwig Schneider", "Marcus Müller"],
        journal="Computer Physics Communications",
        publisher="Elsevier",
        year=2019,
        pages=[463, 476],
        doi="10.1016/j.cpc.2018.08.011",
        issn="0010-4655",
        website="https://www.sciencedirect.com/science/article/pii/S0010465518303072",
    )
    return reference


def get_reference_string():
    ret_str = "{'node': 'Reference', 'url': '', 'type': 'journal_article', 'title': '', 'authors':"
    ret_str += " ['Ludwig Schneider', 'Marcus M\\u00fcller'], 'journal': 'Computer Physics Communications', "
    ret_str += "'publisher': 'Elsevier', 'year': 2019, 'issue': null, 'pages': [463, 476], "
    ret_str += "'doi': '10.1016/j.cpc.2018.08.011', 'issn': '0010-4655', 'arxiv_id': '', "
    ret_str += "'pmid': null, 'website': 'https://www.sciencedirect.com/science/article/pii/S0010465518303072'}"
    return ret_str.replace("'", '"')


def get_citation():
    citation = cript.Citation("reference", get_reference())
    return citation


def get_citation_string():
    return "{'node': 'Citation', 'type': 'reference', 'reference':}".replace(
        "'reference':", f"'reference': {get_reference_string()}"
    ).replace("'", '"')


def get_software():
    software = cript.Software("SOMA", "0.7.0", "https://gitlab.com/InnocentBug/SOMA")
    return software


def get_software_string():
    ret_str = "{'node': 'Software', 'url': '', 'name': 'SOMA',"
    ret_str += " 'version': '0.7.0', 'source': 'https://gitlab.com/InnocentBug/SOMA'}"
    return ret_str.replace("'", '"')


def test_parameter():
    p = get_parameter()
    p_str = p.json
    assert p_str == get_parameter_string()
    p = cript.load_nodes_from_json(p_str)
    assert p_str == get_parameter_string()

    p.key = "advanced_sampling"
    assert p.key == "advanced_sampling"
    p.value = 15.0
    assert p.value == 15.0
    with pytest.raises(CRIPTNodeSchemaError):
        p.value = None
    assert p.value == 15.0
    p.unit = "m"
    assert p.unit == "m"


def test_algorithm():
    a = get_algorithm()
    a_str = a.json
    assert a_str == get_algorithm_string()
    a.parameter += [get_parameter()]
    a_str = get_algorithm_string()
    a_str2 = a_str.replace('parameter": []', f'parameter": [{get_parameter_string()}]')
    assert a_str2 == a.json

    a2 = cript.load_nodes_from_json(a_str2)
    assert a_str2 == a2.json

    a.key = "berendsen"
    assert a.key == "berendsen"
    a.type = "integration"
    assert a.type == "integration"
    a.citation += [get_citation()]
    assert a.citation[0].json == get_citation().json


def test_quantity():
    q = get_quantity()
    assert q.json == get_quantity_string()
    assert cript.load_nodes_from_json(get_quantity_string()).json == q.json

    q.key = "volume"
    assert q.key == "volume"
    q.value = 0.5
    assert q.value == 0.5
    q.unit = "l"
    assert q.unit == "l"
    q.set_uncertainty(0.1, "var")
    assert q.uncertainty == 0.1
    assert q.uncertainty_type == "var"


def test_reference():
    r = get_reference()
    assert r.json == get_reference_string()

    r2 = cript.load_nodes_from_json(r.json)
    assert r2.json == get_reference_string()

    r2.authors = ["Ludwig Schneider"]
    assert str(r2.authors) == "['Ludwig Schneider']"
    with pytest.raises(AttributeError):
        r2.url = "https://test.url"

    r2.type = "dissertation"
    assert r2.type == "dissertation"
    r2.title = "Rheology and Structure Formation in Complex Polymer Melts"
    assert r2.title == "Rheology and Structure Formation in Complex Polymer Melts"
    r2.journal = ""
    assert r2.journal == ""
    r2.publisher = "eDiss Georg-August Universität Göttingen"
    assert r2.publisher == "eDiss Georg-August Universität Göttingen"
    r2.issue = None
    assert r2.issue is None
    r2.pages = [1, 215]
    assert r2.pages == [1, 215]
    r2.doi = "10.53846/goediss-7403"
    assert r2.doi == "10.53846/goediss-7403"
    r2.issn = ""
    assert r2.issn == ""
    r2.arxiv_id = "no id"
    assert r2.arxiv_id == "no id"
    r2.pmid = 0
    assert r2.pmid == 0
    r2.website = "http://hdl.handle.net/11858/00-1735-0000-002e-e60c-c"
    assert r2.website == "http://hdl.handle.net/11858/00-1735-0000-002e-e60c-c"


def test_citation():
    c = get_citation()
    assert c.json == get_citation_string()
    c.type = "replicated"
    assert c.type == "replicated"
    new_ref = get_reference()
    new_ref.title = "foo bar"
    c.reference = new_ref
    assert c.reference == new_ref


def test_software():
    s = get_software()
    assert s.json == get_software_string()
    s2 = cript.load_nodes_from_json(s.json)
    assert s2.json == s.json

    s2.name = "PySAGES"
    assert s2.name == "PySAGES"
    s2.version = "v0.3.0"
    assert s2.version == "v0.3.0"
    s2.source = "https://github.com/SSAGESLabs/PySAGES"
<<<<<<< HEAD
    assert s2.source == "https://github.com/SSAGESLabs/PySAGES"
=======
    assert s2.source == "https://github.com/SSAGESLabs/PySAGES"


def test_json_error():
    faulty_json = "{'node': 'Parameter', 'foo': 'bar'}".replace("'", '"')
    with pytest.raises(CRIPTJsonDeserializationError):
        cript.load_nodes_from_json(faulty_json)

    faulty_json = "{'node': 'Parameter', 'key': 'update_frequency', 'value': 1000.0, 'unit': '1/ns', 'foo': 'bar'}".replace(
        "'", '"'
    )
    with pytest.raises(CRIPTJsonDeserializationError):
        cript.load_nodes_from_json(faulty_json)

    parameter = get_parameter()
    # Let's break the node by violating the data model
    parameter._json_attrs = replace(parameter._json_attrs, value=None)
    with pytest.raises(CRIPTJsonSerializationError):
        parameter.json
    # Let's break it completely
    parameter._json_attrs = None
    with pytest.raises(CRIPTJsonSerializationError):
        parameter.json


def get_property():
    p = cript.Property(
        "modulus_shear",
        "value",
        5.0,
        "GPa",
        0.1,
        "std",
        # TODO components
        [None],
        # TODO components_relative
        [None],
        structure="structure",
        method="method",
        # TODO sample_preparation
        sample_preparation=None,
        conditions=[get_condition()],
        # TODO data
        data=None,
        # TODO computations
        computations=[None],
        citations=[get_citation()],
        notes="notes",
    )
    return p


def get_property_string():
    ret_str = "{'node': 'Property', 'key': 'modulus_shear', 'type': 'value', 'value': 5.0,"
    ret_str += " 'unit': 'GPa', 'uncertainty': 0.1, 'uncertainty_type': 'std', "
    ret_str += "'components': [null], 'components_relative': [null], 'structure': 'structure', "
    ret_str += f"'method': 'method', 'sample_preparation': null, 'conditions': [{get_condition_string()}], 'data': null,"
    ret_str += f" 'computations': [null], 'citations': [{get_citation_string()}], 'notes': 'notes'" + "}"
    return ret_str.replace("'", '"')


def test_property():
    p = get_property()
    assert p.json == get_property_string()
    p2 = cript.load_nodes_from_json(p.json)
    assert p2.json == p.json

    p2.key = "modulus_loss"
    assert p2.key == "modulus_loss"
    p2.type = "min"
    assert p2.type == "min"
    p2.set_value(600.1, "MPa")
    assert p2.value == 600.1
    assert p2.unit == "MPa"

    p2.set_uncertainty(10.5, "var")
    assert p2.uncertainty == 10.5
    assert p2.uncertainty_type == "var"

    # TODO compoments
    p2.compoments = [False]
    assert p2.compoments[0] is False
    # TODO compoments_relative
    p2.compoments_relative = [True]
    assert p2.compoments_relative[0] is True
    p2.structure = "structure2"
    assert p2.structure == "structure2"

    p2.method = "method2"
    assert p2.method == "method2"

    # TODO sample_preparation
    p2.sample_preparation = False
    assert p2.sample_preparation is False
    assert len(p2.conditions) == 1
    p2.conditions += [get_condition()]
    assert len(p2.conditions) == 2
    # TODO Data
    p2.data = True
    assert p2.data is True
    # TODO Computations
    p2.computations = [None, True, False]
    assert p2.computations[0] is None
    assert p2.computations[1] is True
    assert p2.computations[2] is False

    assert len(p2.citations) == 1
    p2.citations += [get_citation()]
    assert len(p2.citations) == 2
    p2.notes = "notes2"
    assert p2.notes == "notes2"


def get_condition():
    c = cript.Condition(
        "temp",
        "value",
        22,
        "C",
        "room temperature of lab",
        uncertainty=5,
        uncertainty_type="var",
        set_id=0,
        measurement_id=2,
        material=[None],
        data=None,
    )  # TODO data, material
    return c


def get_condition_string():
    ret_str = "{'node': 'Condition', 'key': 'temp', 'type': 'value', "
    ret_str += "'descriptor': 'room temperature of lab', 'value': 22, 'unit': 'C',"
    ret_str += " 'uncertainty': 5, 'uncertainty_type': 'var', 'material': [null], "
    ret_str += "'set_id': 0, 'measurement_id': 2, 'data': null}"
    return ret_str.replace("'", '"')


def test_condition():
    c = get_condition()
    assert c.json == get_condition_string()
    c2 = cript.load_nodes_from_json(c.json)
    assert c2.json == c.json

    c2.key = "pressure"
    assert c2.key == "pressure"
    c2.type = "avg"
    assert c2.type == "avg"

    c2.set_value(1, "bar")
    assert c2.value == 1
    assert c2.unit == "bar"

    c2.descriptor = "ambient pressure"
    assert c2.descriptor == "ambient pressure"

    c2.set_uncertainty(0.1, "std")
    assert c2.uncertainty == 0.1
    assert c2.uncertainty_type == "std"

    # TODO Material
    c2.material += [True]
    assert c2.material[0] is None
    assert c2.material[1] is True
    c2.set_id = None
    assert c2.set_id is None
    c2.measurement_id = None
    assert c2.measurement_id is None

    # TODO data
    c2.data = False
    assert c2.data is False


def get_ingredient():
    # TODO replace material
    i = cript.Ingredient(None, [get_quantity()], "catalyst")
    return i


def get_ingredient_string():
    ret_str = "{'node': 'Ingredient', 'material': null, "
    ret_str += f"'quantities': [{get_quantity_string()}],"
    ret_str += " 'keyword': 'catalyst'}"
    return ret_str.replace("'", '"')


def test_ingredient():
    i = get_ingredient()
    assert i.json == get_ingredient_string()
    i2 = cript.load_nodes_from_json(i.json)
    assert i.json == i2.json

    q2 = get_quantity()
    i2.set_material(False, [q2])
    assert i2.material is False
    assert i2.quantities[0] is q2

    i2.keyword = "monomer"
    assert i2.keyword == "monomer"


def get_equipment():
    e = cript.Equipment(
        "hot plate",
        "fancy hot plate",
        conditions=[get_condition()],
        # TODO FILE
        files=[None],
        citations=[get_citation()],
    )
    return e


def get_equipment_string():
    ret_str = "{'node': 'Equipment', 'key': 'hot plate', 'description': 'fancy hot plate', "
    ret_str += f"'conditions': [{get_condition_string()}], 'files': [null], "
    ret_str += f"'citations': [{get_citation_string()}]" + "}"
    return ret_str.replace("'", '"')


def test_equipment():
    e = get_equipment()
    assert e.json == get_equipment_string()
    e2 = cript.load_nodes_from_json(e.json)
    assert e.json == e2.json

    e2.key = "glassware"
    assert e2.key == "glassware"
    e2.description = "Fancy glassware"
    assert e2.description == "Fancy glassware"

    assert len(e2.conditions) == 1
    c2 = get_condition()
    e2.conditions += [c2]
    assert e2.conditions[1] == c2

    assert len(e2.files) == 1
    e2.files += [False]
    assert e2.files[1] is False

    cit2 = get_citation()
    assert len(e2.citations) == 1
    e2.citations += [cit2]
    assert e2.citations[1] == cit2


def get_computation_forcefield():
    cf = cript.ComputationForcefield(
        "OPLS",
        "atom",
        "atom -> atom",
        "no implicit solvent",
        "local LigParGen installation",
        "this is a test forcefield",
        # TODO Data
        None,
        [get_citation()],
    )
    return cf


def get_computation_forcefield_string():
    ret_str = "{'node': 'ComputationForcefield', 'key': 'OPLS', "
    ret_str += "'building_block': 'atom', 'coarse_grained_mapping': 'atom -> atom', "
    ret_str += "'implicit_solvent': 'no implicit solvent', 'source': 'local LigParGen installation',"
    ret_str += " 'description': 'this is a test forcefield', 'data': null, "
    ret_str += f"'citation': [{get_citation_string()}]" + "}"
    return ret_str.replace("'", '"')


def test_computation_forcefield():
    cf = get_computation_forcefield()
    assert cf.json == get_computation_forcefield_string()
    cf2 = cript.load_nodes_from_json(cf.json)
    assert cf.json == cf2.json

    cf2.key = "Kremer-Grest"
    assert cf2.key == "Kremer-Grest"

    cf2.building_block = "monomer"
    assert cf2.building_block == "monomer"

    cf2.implicit_solvent = ""
    assert cf2.implicit_solvent == ""

    cf2.source = "Iterative Boltzmann inversion"
    assert cf2.source == "Iterative Boltzmann inversion"

    cf2.description = "generic polymer model"
    assert cf2.description == "generic polymer model"

    cf2.data = False
    assert cf2.data is False

    assert len(cf2.citation) == 1
    citation2 = get_citation()
    cf2.citation += [citation2]
    assert cf2.citation[1] == citation2


def get_software_configuration():
    sc = cript.SoftwareConfiguration(get_software(), [get_algorithm()], "my_notes", [get_citation()])
    return sc


def get_software_configuration_string():
    ret_str = "{'node': 'SoftwareConfiguration',"
    ret_str += f" 'software': {get_software_string()}, "
    ret_str += f"'algorithms': [{get_algorithm_string()}], "
    ret_str += "'notes': 'my_notes', "
    ret_str += f"'citation': [{get_citation_string()}]" + "}"
    return ret_str.replace("'", '"')


def test_software_configuration():
    sc = get_software_configuration()
    assert sc.json == get_software_configuration_string()
    sc2 = cript.load_nodes_from_json(sc.json)
    assert sc2.json == sc.json

    software2 = copy.deepcopy(sc.software)
    sc2.software = software2
    assert sc2.software is not sc.software
    assert sc2.software is software2

    assert len(sc2.algorithms) == 1
    al2 = get_algorithm()
    sc2.algorithms += [al2]
    assert sc2.algorithms[1] is al2

    sc2.notes = "my new fancy notes"
    assert sc2.notes == "my new fancy notes"

    cit2 = get_citation()
    assert len(sc2.citation) == 1
    sc2.citation += [cit2]
    assert sc2.citation[1] == cit2
>>>>>>> 8d2cd5a5
<|MERGE_RESOLUTION|>--- conflicted
+++ resolved
@@ -1,9 +1,4 @@
-<<<<<<< HEAD
-=======
 import copy
-from dataclasses import replace
-
->>>>>>> 8d2cd5a5
 import pytest
 
 import cript
@@ -201,33 +196,7 @@
     s2.version = "v0.3.0"
     assert s2.version == "v0.3.0"
     s2.source = "https://github.com/SSAGESLabs/PySAGES"
-<<<<<<< HEAD
     assert s2.source == "https://github.com/SSAGESLabs/PySAGES"
-=======
-    assert s2.source == "https://github.com/SSAGESLabs/PySAGES"
-
-
-def test_json_error():
-    faulty_json = "{'node': 'Parameter', 'foo': 'bar'}".replace("'", '"')
-    with pytest.raises(CRIPTJsonDeserializationError):
-        cript.load_nodes_from_json(faulty_json)
-
-    faulty_json = "{'node': 'Parameter', 'key': 'update_frequency', 'value': 1000.0, 'unit': '1/ns', 'foo': 'bar'}".replace(
-        "'", '"'
-    )
-    with pytest.raises(CRIPTJsonDeserializationError):
-        cript.load_nodes_from_json(faulty_json)
-
-    parameter = get_parameter()
-    # Let's break the node by violating the data model
-    parameter._json_attrs = replace(parameter._json_attrs, value=None)
-    with pytest.raises(CRIPTJsonSerializationError):
-        parameter.json
-    # Let's break it completely
-    parameter._json_attrs = None
-    with pytest.raises(CRIPTJsonSerializationError):
-        parameter.json
-
 
 def get_property():
     p = cript.Property(
@@ -541,5 +510,4 @@
     cit2 = get_citation()
     assert len(sc2.citation) == 1
     sc2.citation += [cit2]
-    assert sc2.citation[1] == cit2
->>>>>>> 8d2cd5a5
+    assert sc2.citation[1] == cit2