from dataclasses import dataclass, field, replace
from typing import Any, List, Optional
<<<<<<< HEAD

from beartype import beartype
=======
>>>>>>> be9f62c8

from cript.nodes.primary_nodes.primary_base_node import PrimaryBaseNode
from cript.nodes.primary_nodes.process import Process


class Material(PrimaryBaseNode):
    """
    ## Definition
    A [Material node](https://pubs.acs.org/doi/suppl/10.1021/acscentsci.3c00011/suppl_file/oc3c00011_si_001.pdf#page=10)
    is nested inside a [Project](../project).
    A [Material node](https://pubs.acs.org/doi/suppl/10.1021/acscentsci.3c00011/suppl_file/oc3c00011_si_001.pdf#page=10)
    is just the materials used within an project/experiment.

    ## Attributes
    | attribute               | type                                                | example                                           | description                                  | required    | vocab |
    |-------------------------|-----------------------------------------------------|---------------------------------------------------|----------------------------------------------|-------------|-------|
    | identifiers             | list[Identifier]                                    |                                                   | material identifiers                         | True        |       |
    | component              | list[[Material](./)]                                |                                                   | list of component that make up the mixture  |             |       |
    | property              | list[[Property](../subobjects/property)]            |                                                   | material properties                          |             |       |
    | process                 | [Process](../process)                               |                                                   | process node that made this material         |             |       |
    | parent_material         | [Material](./)                                      |                                                   | material node that this node was copied from |             |       |
    | computational_ forcefield | [Computation  Forcefield](../computational_forcefield) |                                                   | computation forcefield                       | Conditional |       |
    | keyword                | list[str]                                           | [thermoplastic, homopolymer, linear, polyolefins] | words that classify the material             |             | True  |

    ## Navigating to Material
    Materials can be easily found on the [CRIPT](https://criptapp.org) home screen in the
    under the navigation within the [Materials link](https://criptapp.org/material/)

    ## Available Sub-Objects for Material
    * [Identifier](../../subobjects/identifier)
    * [Property](../../subobjects/property)
    * [Computational_forcefield](../../subobjects/computational_forcefield)

    Example
    -------
     water, brine (water + NaCl), polystyrene, polyethylene glycol hydrogels, vulcanized polyisoprene, mcherry (protein), and mica


    Warnings
    -------
    !!! warning "Material names"
        Material names Must be unique within a [Project](../project)

    ```json
    {
        "name": "my unique material",
        "component_count": 0,
        "computational_forcefield_count": 0,
        "created_at": "2023-03-14T00:45:02.196297Z",
        "identifier_count": 0,
        "identifiers": [],
        "model_version": "1.0.0",
        "node": "Material",
        "notes": "",
        "property_count": 0,
        "uid": "0x24a08",
        "updated_at": "2023-03-14T00:45:02.196276Z",
        "uuid": "403fa02c-9a84-4f9e-903c-35e535151b08",
    }
    ```
    """

    @dataclass(frozen=True)
    class JsonAttributes(PrimaryBaseNode.JsonAttributes):
        """
        all Material attributes
        """

        # identifier sub-object for the material
        identifiers: List[dict[str, str]] = field(default_factory=dict)  # type: ignore
        # TODO add proper typing in future, using Any for now to avoid circular import error
        component: List["Material"] = field(default_factory=list)
        process: Optional[Process] = None
        property: List[Any] = field(default_factory=list)
        parent_material: List["Material"] = field(default_factory=list)
        computational_forcefield: List[Any] = field(default_factory=list)
        keyword: List[str] = field(default_factory=list)

    _json_attrs: JsonAttributes = JsonAttributes()

    @beartype
    def __init__(
        self,
        name: str,
        identifiers: List[dict[str, str]],
<<<<<<< HEAD
        component: Optional[List["Material"]] = None,
        property: Optional[List[Any]] = None,
        parent_material: Optional[List["Material"]] = None,
        computational_forcefield: Optional[List[Any]] = None,
        keyword: Optional[List[str]] = None,
=======
        component: List["Material"] = None,
        process: Optional[Process] = None,
        property: List[Any] = None,
        parent_material: List["Material"] = None,
        computational_forcefield: List[Any] = None,
        keyword: List[str] = None,
>>>>>>> be9f62c8
        notes: str = "",
        **kwargs
    ):
        """
        create a material node

        Parameters
        ----------
        name: str
        identifiers: List[dict[str, str]]
        component: List["Material"], default=None
        property: Optional[Process], default=None
        process: List[Process], default=None
        parent_material: List["Material"], default=None
        computational_forcefield: List[ComputationalProcess], default=None
        keyword: List[str], default=None

        Returns
        -------
        None
            Instantiate a material node
        """

        super().__init__(name=name, notes=notes, **kwargs)

        if component is None:
            component = []

        if property is None:
            property = []

        if parent_material is None:
            parent_material = []

        if computational_forcefield is None:
            computational_forcefield = []

        if keyword is None:
            keyword = []

        # validate keyword if they exist
        if keyword is not None:
            self._validate_keyword(keyword=keyword)

        self._json_attrs = replace(
            self._json_attrs,
            name=name,
            identifiers=identifiers,
            component=component,
            process=process,
            property=property,
            parent_material=parent_material,
            computational_forcefield=computational_forcefield,
            keyword=keyword,
        )

    @property
    @beartype
    def name(self) -> str:
        """
        material name

        Examples
        ```python
        my_material.name = "my new material"
        ```

        Returns
        -------
        str
            material name
        """
        return self._json_attrs.name

    @name.setter
    @beartype
    def name(self, new_name: str) -> None:
        """
        set the name of the material

        Parameters
        ----------
        new_name: str

        Returns
        -------
        None
        """
        new_attrs = replace(self._json_attrs, name=new_name)
        self._update_json_attrs_if_valid(new_attrs)

    @property
    @beartype
    def identifiers(self) -> List[dict[str, str]]:
        """
        get the identifiers for this material

        ```python
        my_material.identifier = {"alternative_names": "my material alternative name"}
        ```

        Returns
        -------
        List[dict[str, str]]
            list of dictionary that has identifiers for this material
        """
        return self._json_attrs.identifiers.copy()

    @identifiers.setter
    @beartype
    def identifiers(self, new_identifiers_list: List[dict[str, str]]) -> None:
        """
        set the list of identifiers for this material

        the identifier keys must come from the
        material identifiers keyword within the CRIPT controlled vocabulary

        Parameters
        ----------
        new_identifiers_list: List[dict[str, str]]

        Returns
        -------
        None
        """
        new_attrs = replace(self._json_attrs, identifiers=new_identifiers_list)
        self._update_json_attrs_if_valid(new_attrs)

    @property
    @beartype
    def component(self) -> List["Material"]:
        """
        list of component ([material nodes](./)) that make up this material

        Examples
        --------
        ```python
        # material component
        my_component = [
            cript.Material(
                name="my component material 1",
                identifiers=[{"alternative_names": "component 1 alternative name"}],
            ),
            cript.Material(
                name="my component material 2",
                identifiers=[{"alternative_names": "component 2 alternative name"}],
            ),
        ]


        identifiers = [{"alternative_names": "my material alternative name"}]
        my_material = cript.Material(name="my material", component=my_component, identifiers=identifiers)
        ```

        Returns
        -------
        List[Material]
            list of component that make up this material
        """
        return self._json_attrs.component

    @component.setter
    @beartype
    def component(self, new_component_list: List["Material"]) -> None:
        """
        set the list of component (material nodes) that make up this material

        Parameters
        ----------
        new_component_list: List["Material"]

        Returns
        -------
        None
        """
        new_attrs = replace(self._json_attrs, component=new_component_list)
        self._update_json_attrs_if_valid(new_attrs)

    @property
    @beartype
    def parent_material(self) -> List["Material"]:
        """
        List of parent materials

        Returns
        -------
        List["Material"]
            list of parent materials
        """
        return self._json_attrs.parent_material

    @parent_material.setter
    @beartype
    def parent_material(self, new_parent_material_list: List["Material"]) -> None:
        """
        set the [parent materials](./) for this material

        Parameters
        ----------
        new_parent_material_list: List["Material"]

        Returns
        -------
        None
        """

        new_attrs = replace(self._json_attrs, parent_material=new_parent_material_list)
        self._update_json_attrs_if_valid(new_attrs)

    @property
    @beartype
    def computational_forcefield(self) -> List[Any]:
        """
        list of [computational_forcefield](../../subobjects/computational_forcefield) for this material node

        Returns
        -------
        List[ComputationForcefield]
            list of computational_forcefield that created this material
        """
        return self._json_attrs.computational_forcefield

    @computational_forcefield.setter
    @beartype
    def computational_forcefield(self, new_computational_forcefield_list: List[Any]) -> None:
        """
        sets the list of computational forcefields for this material

        Parameters
        ----------
        new_computation_forcefield_list: List[ComputationalForcefield]

        Returns
        -------
        None
        """
        new_attrs = replace(self._json_attrs, computational_forcefield=new_computational_forcefield_list)
        self._update_json_attrs_if_valid(new_attrs)

    @property
    @beartype
    def keyword(self) -> List[str]:
        """
        List of keyword for this material

        the material keyword must come from the
        [CRIPT controlled vocabulary](https://criptapp.org/keys/material-keyword/)

        ```python
        identifiers = [{"alternative_names": "my material alternative name"}]

        # keyword
        material_keyword = ["acetylene", "acrylate", "alternating"]

        my_material = cript.Material(
            name="my material", keyword=material_keyword, identifiers=identifiers
        )
        ```

        Returns
        -------
        List[str]
            list of material keyword
        """
        return self._json_attrs.keyword

    @keyword.setter
    @beartype
    def keyword(self, new_keyword_list: List[str]) -> None:
        """
        set the keyword for this material

        the material keyword must come from the CRIPT controlled vocabulary

        Parameters
        ----------
        new_keyword_list

        Returns
        -------
        None
        """
        # TODO validate keyword before setting them
        self._validate_keyword(keyword=new_keyword_list)

        new_attrs = replace(self._json_attrs, keyword=new_keyword_list)
        self._update_json_attrs_if_valid(new_attrs)

    # ------------ validation ------------
    # TODO this can be a function instead of a method
    def _validate_keyword(self, keyword: List[str]) -> None:
        """
        takes a list of material keyword and loops through validating every single one

        this is a simple loop that calls another method, but I thought it needs to be made into a method
        since both constructor and keyword setter has the same code

        Parameters
        ----------
        keyword: List[str]

        Returns
        -------
        None
        """
        # TODO add this validation in the future
        # for keyword in keyword:
        #     is_vocab_valid(keywords)
        pass

    # TODO this can be a function instead of a method
    def _validate_identifiers(self, identifiers: List[dict[str, str]]) -> None:
        """
        takes a list of material identifiers and loops through validating every single one

        since validation is needed in both constructor and the setter, this is a simple method for it

        Parameters
        ----------
        identifiers: List[dict[str, str]]

        Returns
        -------
        None
        """

        for identifier_dictionary in identifiers:
            for key, value in identifier_dictionary.items():
                # TODO validate keys here
                # is_vocab_valid("material_identifiers", value)
                pass

    @property
<<<<<<< HEAD
    @beartype
=======
    def process(self) -> Process:
        return self._json_attrs.process

    @process.setter
    def process(self, new_process: Process) -> None:
        new_attrs = replace(self._json_attrs, process=new_process)
        self._update_json_attrs_if_valid(new_attrs)

    @property
>>>>>>> be9f62c8
    def property(self) -> List[Any]:
        """
        list of material [property](../../subobjects/property)

        ```python
        # property subobject
        my_property = cript.Property(key="modulus_shear", type="min", value=1.23, unit="gram")

        my_material.property = my_property
        ```

        Returns
        -------
        List[Property]
            list of property that define this material
        """
        return self._json_attrs.property.copy()

    @property.setter
    @beartype
    def property(self, new_property_list: List[Any]) -> None:
        """
        set the list of properties for this material

        Parameters
        ----------
        new_property_list: List[Property]

        Returns
        -------
        None
        """
        new_attrs = replace(self._json_attrs, property=new_property_list)
        self._update_json_attrs_if_valid(new_attrs)

    @classmethod
    @beartype
    def _from_json(cls, json_dict: dict):
        """
        Create a new instance of a node from a JSON representation.

        Parameters
        ----------
        json_dict : dict
            A JSON dictionary representing a node

        Returns
        -------
        node
            A new instance of a node.

        Notes
        -----
        required fields in JSON:
        * `name`: The name of the node

        optional fields in JSON:
        * `identifiers`: A list of material identifiers.
            * If the `identifiers` property is not present in the JSON dictionary,
            it will be set to an empty list.
        """
        from cript.nodes.util.material_deserialization import (
            _deserialize_flattened_material_identifiers,
        )

        json_dict = _deserialize_flattened_material_identifiers(json_dict)

        return super()._from_json(json_dict)<|MERGE_RESOLUTION|>--- conflicted
+++ resolved
@@ -1,10 +1,7 @@
 from dataclasses import dataclass, field, replace
 from typing import Any, List, Optional
-<<<<<<< HEAD
 
 from beartype import beartype
-=======
->>>>>>> be9f62c8
 
 from cript.nodes.primary_nodes.primary_base_node import PrimaryBaseNode
 from cript.nodes.primary_nodes.process import Process
@@ -90,20 +87,11 @@
         self,
         name: str,
         identifiers: List[dict[str, str]],
-<<<<<<< HEAD
         component: Optional[List["Material"]] = None,
         property: Optional[List[Any]] = None,
         parent_material: Optional[List["Material"]] = None,
         computational_forcefield: Optional[List[Any]] = None,
         keyword: Optional[List[str]] = None,
-=======
-        component: List["Material"] = None,
-        process: Optional[Process] = None,
-        property: List[Any] = None,
-        parent_material: List["Material"] = None,
-        computational_forcefield: List[Any] = None,
-        keyword: List[str] = None,
->>>>>>> be9f62c8
         notes: str = "",
         **kwargs
     ):
@@ -437,9 +425,7 @@
                 pass
 
     @property
-<<<<<<< HEAD
-    @beartype
-=======
+    @beartype
     def process(self) -> Process:
         return self._json_attrs.process
 
@@ -449,7 +435,6 @@
         self._update_json_attrs_if_valid(new_attrs)
 
     @property
->>>>>>> be9f62c8
     def property(self) -> List[Any]:
         """
         list of material [property](../../subobjects/property)
