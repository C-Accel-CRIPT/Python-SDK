--- conflicted
+++ resolved
@@ -1,9 +1,6 @@
-<<<<<<< HEAD
 import os
 import copy
-import json
-=======
->>>>>>> f1d2dc96
+
 import warnings
 from typing import List, Literal, Union
 
@@ -13,10 +10,8 @@
 from cript.nodes.primary_nodes.project import Project
 from cript.nodes.supporting_nodes.group import Group
 from cript.nodes.supporting_nodes.user import User
-<<<<<<< HEAD
 from cript.api.exceptions import CRIPTConnectionError, CRIPTAPIAccessError
-=======
->>>>>>> f1d2dc96
+
 
 _global_cached_api = None
 
