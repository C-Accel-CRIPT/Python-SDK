from dataclasses import dataclass, field, replace
from typing import Any, List

# from cript import Process, Computation, ComputationalProcess, Data, Citation
from cript.nodes.primary_nodes.primary_base_node import PrimaryBaseNode


class Experiment(PrimaryBaseNode):
    """
<<<<<<< HEAD
    ## Definition
    An
    [Experiment node](https://pubs.acs.org/doi/suppl/10.1021/acscentsci.3c00011/suppl_file/oc3c00011_si_001.pdf#page=9)
    is nested inside a [Collection](../collection) node.

    An [Experiment node](https://pubs.acs.org/doi/suppl/10.1021/acscentsci.3c00011/suppl_file/oc3c00011_si_001.pdf#page=9)
    can be thought as a folder/bucket that can hold:

    * [Process](../process)
    * [Computations](../computation)
    * [Computational_Process](../computational_process)
    * [Data](../data)
    * [Funding](../funding)
    * [Citations](../citation)

    ---

    Warnings
    --------
    !!! warning "Experiment names"
        Experiment names **MUST** be unique within a [Collection](../collection)

    ---

    <!-- TODO consider adding a JSON of an experiment node -->
=======
    [Experiment node](https://pubs.acs.org/doi/suppl/10.1021/acscentsci.3c00011/suppl_file/oc3c00011_si_001.pdf#page=9)
>>>>>>> eff04824
    """

    @dataclass(frozen=True)
    class JsonAttributes(PrimaryBaseNode.JsonAttributes):
        """
        all Collection attributes
        """

        process: List[Any] = field(default_factory=list)
        computation: List[Any] = field(default_factory=list)
        computational_process: List[Any] = field(default_factory=list)
        data: List[Any] = field(default_factory=list)
        funding: List[str] = field(default_factory=list)
        citation: List[Any] = field(default_factory=list)

    _json_attrs: JsonAttributes = JsonAttributes()

    def __init__(
<<<<<<< HEAD
            self,
            name: str,
            process: List[Any] = None,
            computation: List[Any] = None,
            computational_process: List[Any] = None,
            data: List[Any] = None,
            funding: List[str] = None,
            citation: List[Any] = None,
            notes: str = "",
            **kwargs
=======
        self,
        name: str,
        process: List[Any] = None,
        computation: List[Any] = None,
        computational_process: List[Any] = None,
        data: List[Any] = None,
        funding: List[str] = None,
        citation: List[Any] = None,
        notes: str = "",
        **kwargs
>>>>>>> eff04824
    ):
        """
        create an Experiment node

        Parameters
        ----------
        name: str
            name of Experiment
<<<<<<< HEAD
        process: List[Process]
            list of Process nodes for this Experiment
        computation: List[Computation]
            list of computation nodes for this Experiment
        computational_process: List[ComputationalProcess]
            list of computational_process nodes for this Experiment
        data: List[Data]
            list of data nodes for this experiment
        funding: List[str]
            list of the funders names for this Experiment
        citation: List[Citation]
            list of Citation nodes for this experiment
        notes: str default=""
            notes for the experiment node


        Examples
        --------
        ```python
        # create an experiment node with all possible arguments
        my_experiment: cript.Experiment = cript.Experiment(
            name="my experiment name",
            process=[simple_process_node],
            computation=[simple_computation_node],
            computational_process=[simple_computational_process_node],
            data=[simple_data_node],
            funding=["National Science Foundation", "IRIS", "NIST"],
            citation=[simple_citation_node],
            notes="my experiment notes"
        )
        ```

        Returns
        -------
        None
            Instantiate an Experiment node
=======

        process: List[Process]
            list of Process nodes for this Experiment

        computation: List[Computation]
            list of computation nodes for this Experiment

        computational_process: List[ComputationalProcess]
            list of computational_process nodes for this Experiment

        data: List[Data]
            list of data nodes for this experiment

        funding: List[str]
            list of the funders names for this Experiment

        citation: List[Citation]
            list of Citation nodes for this experiment

        notes: str default=""
            notes for the experiment node

        Returns
        -------
        None
>>>>>>> eff04824
        """

        if process is None:
            process = []
        if computation is None:
            computation = []
        if computational_process is None:
            computational_process = []
        if data is None:
            data = []
        if funding is None:
            funding = []
        if citation is None:
            citation = []

        super().__init__(node="Experiment", name=name, notes=notes)

        self._json_attrs = replace(
            self._json_attrs,
            name=name,
            process=process,
            computation=computation,
            computational_process=computational_process,
            data=data,
            funding=funding,
            citation=citation,
            notes=notes,
        )

        # check if the code is still valid
        self.validate()

    # ------------------ Properties ------------------
    @property
    def process(self) -> List[Any]:
        """
<<<<<<< HEAD
        List of process for experiment

        ```python
        my_process = cript.Process(name="my process name", type="affinity_pure")

        my_experiment.process = [my_process]
        ```
=======
        get the list of process for this experiment
>>>>>>> eff04824

        Returns
        -------
        List[Process]
<<<<<<< HEAD
            List of process that were performed in this experiment
=======
>>>>>>> eff04824
        """
        return self._json_attrs.process.copy()

    @process.setter
    def process(self, new_process_list: List[Any]) -> None:
        """
        set the list of process for this experiment

        Parameters
        ----------
        new_process_list: List[Process]
            new process list to replace the current process list

        Returns
        -------
        None
        """
        new_attrs = replace(self._json_attrs, process=new_process_list)
        self._update_json_attrs_if_valid(new_attrs)

    @property
    def computation(self) -> List[Any]:
        """
<<<<<<< HEAD
        List of the [computations](../computation) in this experiment

        Examples
        --------
        ```python
        my_computation = cript.Computation(name="my computation name", type="analysis")

        simple_experiment_node.computation = [simple_computation_node]
        ```
=======
        get a list of the computations in this experiment
>>>>>>> eff04824

        Returns
        -------
        List[Computation]
<<<<<<< HEAD
            List of [computations](../computation) for this experiment
=======
>>>>>>> eff04824
        """
        return self._json_attrs.computation.copy()

    @computation.setter
    def computation(self, new_computation_list: List[Any]) -> None:
        """
        set the list of computations for this experiment

        Parameters
        ----------
        new_computation_list: List[Computation]
            new list of computations to replace the current list of experiments

        Returns
        -------
        None
        """
        new_attrs = replace(self._json_attrs, computation=new_computation_list)
        self._update_json_attrs_if_valid(new_attrs)

    @property
    def computational_process(self) -> List[Any]:
        """
<<<<<<< HEAD
        List of [computational_process](../computational_process) for this experiment

        Examples
        --------
        ```python
        my_computational_process = cript.ComputationalProcess(
            name="my computational process name",
            type=my_computational_process_type,
            input_data=[input_data],
            ingredients=[ingredients],
        )

        my_experiment.computational_process = [my_computational_process]
        ```
=======
        get the list of computational_process for this experiment
>>>>>>> eff04824

        Returns
        -------
        List[ComputationalProcess]
<<<<<<< HEAD
            computational process that were performed in this experiment
=======
>>>>>>> eff04824
        """
        return self._json_attrs.computational_process.copy()

    @computational_process.setter
    def computational_process(self, new_computational_process_list: List[Any]) -> None:
        """
        set the list of computational_process for this experiment

        Parameters
        ----------
        new_computational_process_list: List[ComputationalProcess]
            new list of computations to replace the current for the experiment

        Returns
        -------
        None
        """
        new_attrs = replace(self._json_attrs, computational_process=new_computational_process_list)
        self._update_json_attrs_if_valid(new_attrs)

    @property
    def data(self) -> List[Any]:
        """
<<<<<<< HEAD
        List of [data nodes](../data) for this experiment

        Examples
        --------
        ```python
        my_data = cript.Data(name="my data name", type="afm_amp", files=[simple_file_node])

        my_experiment.data = my_data
        ```
=======
        get the list of data for this experiment
>>>>>>> eff04824

        Returns
        -------
        List[Data]
<<<<<<< HEAD
            list of [data nodes](../data) that belong to this experiment
=======
>>>>>>> eff04824
        """
        return self._json_attrs.data.copy()

    @data.setter
    def data(self, new_data_list: List[Any]) -> None:
        """
        set the list of data for this experiment

        Parameters
        ----------
        new_data_list: List[Data]
            new list of data to replace the current list for this experiment

        Returns
        -------
        None
        """
        new_attrs = replace(self._json_attrs, data=new_data_list)
        self._update_json_attrs_if_valid(new_attrs)

    @property
    def funding(self) -> List[str]:
        """
<<<<<<< HEAD
        List of strings of all the funders for this experiment

        Examples
        --------
        ```python
        my_experiment.funding = ["National Science Foundation", "IRIS", "NIST"]
        ```
=======
        return a list of strings of all the funders for this experiment
>>>>>>> eff04824

        Returns
        -------
        List[str]
<<<<<<< HEAD
            List of funders for this experiment
=======
>>>>>>> eff04824
        """
        return self._json_attrs.funding.copy()

    @funding.setter
    def funding(self, new_funding_list: List[str]) -> None:
        """
        set the list of funders for this experiment

        Parameters
        ----------
        new_funding_list: List[str]
            replace the current list of funders

        Returns
        -------
        None
        """
        new_attrs = replace(self._json_attrs, funding=new_funding_list)
        self._update_json_attrs_if_valid(new_attrs)

    @property
    def citation(self) -> List[Any]:
        """
<<<<<<< HEAD
        List of [citations](../citation) for this experiment

        Examples
        --------
        ```python
        my_citation = cript.Citation(type="derived_from", reference=simple_reference_node)

        my_experiment.citations = [my_citation]
        ```
=======
        get the list of citations for this experiment
>>>>>>> eff04824

        Returns
        -------
        List[Citation]
<<<<<<< HEAD
            list of citations of scholarly work that was used in this experiment
=======
>>>>>>> eff04824
        """
        return self._json_attrs.citation.copy()

    @citation.setter
    def citation(self, new_citation_list: List[Any]) -> None:
        """
        set the list of citations for this experiment

        Parameters
        ----------
        new_citation_list: List[Citation]
            replace the list of citations for this experiment with a new list of citations

        Returns
        -------
        None
        """
        new_attrs = replace(self._json_attrs, citation=new_citation_list)
        self._update_json_attrs_if_valid(new_attrs)<|MERGE_RESOLUTION|>--- conflicted
+++ resolved
@@ -7,7 +7,6 @@
 
 class Experiment(PrimaryBaseNode):
     """
-<<<<<<< HEAD
     ## Definition
     An
     [Experiment node](https://pubs.acs.org/doi/suppl/10.1021/acscentsci.3c00011/suppl_file/oc3c00011_si_001.pdf#page=9)
@@ -33,9 +32,6 @@
     ---
 
     <!-- TODO consider adding a JSON of an experiment node -->
-=======
-    [Experiment node](https://pubs.acs.org/doi/suppl/10.1021/acscentsci.3c00011/suppl_file/oc3c00011_si_001.pdf#page=9)
->>>>>>> eff04824
     """
 
     @dataclass(frozen=True)
@@ -54,18 +50,6 @@
     _json_attrs: JsonAttributes = JsonAttributes()
 
     def __init__(
-<<<<<<< HEAD
-            self,
-            name: str,
-            process: List[Any] = None,
-            computation: List[Any] = None,
-            computational_process: List[Any] = None,
-            data: List[Any] = None,
-            funding: List[str] = None,
-            citation: List[Any] = None,
-            notes: str = "",
-            **kwargs
-=======
         self,
         name: str,
         process: List[Any] = None,
@@ -76,7 +60,6 @@
         citation: List[Any] = None,
         notes: str = "",
         **kwargs
->>>>>>> eff04824
     ):
         """
         create an Experiment node
@@ -85,7 +68,6 @@
         ----------
         name: str
             name of Experiment
-<<<<<<< HEAD
         process: List[Process]
             list of Process nodes for this Experiment
         computation: List[Computation]
@@ -101,7 +83,6 @@
         notes: str default=""
             notes for the experiment node
 
-
         Examples
         --------
         ```python
@@ -122,33 +103,6 @@
         -------
         None
             Instantiate an Experiment node
-=======
-
-        process: List[Process]
-            list of Process nodes for this Experiment
-
-        computation: List[Computation]
-            list of computation nodes for this Experiment
-
-        computational_process: List[ComputationalProcess]
-            list of computational_process nodes for this Experiment
-
-        data: List[Data]
-            list of data nodes for this experiment
-
-        funding: List[str]
-            list of the funders names for this Experiment
-
-        citation: List[Citation]
-            list of Citation nodes for this experiment
-
-        notes: str default=""
-            notes for the experiment node
-
-        Returns
-        -------
-        None
->>>>>>> eff04824
         """
 
         if process is None:
@@ -185,7 +139,6 @@
     @property
     def process(self) -> List[Any]:
         """
-<<<<<<< HEAD
         List of process for experiment
 
         ```python
@@ -193,17 +146,11 @@
 
         my_experiment.process = [my_process]
         ```
-=======
-        get the list of process for this experiment
->>>>>>> eff04824
 
         Returns
         -------
         List[Process]
-<<<<<<< HEAD
             List of process that were performed in this experiment
-=======
->>>>>>> eff04824
         """
         return self._json_attrs.process.copy()
 
@@ -227,7 +174,6 @@
     @property
     def computation(self) -> List[Any]:
         """
-<<<<<<< HEAD
         List of the [computations](../computation) in this experiment
 
         Examples
@@ -237,17 +183,11 @@
 
         simple_experiment_node.computation = [simple_computation_node]
         ```
-=======
-        get a list of the computations in this experiment
->>>>>>> eff04824
 
         Returns
         -------
         List[Computation]
-<<<<<<< HEAD
             List of [computations](../computation) for this experiment
-=======
->>>>>>> eff04824
         """
         return self._json_attrs.computation.copy()
 
@@ -271,7 +211,6 @@
     @property
     def computational_process(self) -> List[Any]:
         """
-<<<<<<< HEAD
         List of [computational_process](../computational_process) for this experiment
 
         Examples
@@ -286,17 +225,11 @@
 
         my_experiment.computational_process = [my_computational_process]
         ```
-=======
-        get the list of computational_process for this experiment
->>>>>>> eff04824
 
         Returns
         -------
         List[ComputationalProcess]
-<<<<<<< HEAD
             computational process that were performed in this experiment
-=======
->>>>>>> eff04824
         """
         return self._json_attrs.computational_process.copy()
 
@@ -320,7 +253,6 @@
     @property
     def data(self) -> List[Any]:
         """
-<<<<<<< HEAD
         List of [data nodes](../data) for this experiment
 
         Examples
@@ -330,17 +262,11 @@
 
         my_experiment.data = my_data
         ```
-=======
-        get the list of data for this experiment
->>>>>>> eff04824
 
         Returns
         -------
         List[Data]
-<<<<<<< HEAD
             list of [data nodes](../data) that belong to this experiment
-=======
->>>>>>> eff04824
         """
         return self._json_attrs.data.copy()
 
@@ -364,7 +290,6 @@
     @property
     def funding(self) -> List[str]:
         """
-<<<<<<< HEAD
         List of strings of all the funders for this experiment
 
         Examples
@@ -372,17 +297,11 @@
         ```python
         my_experiment.funding = ["National Science Foundation", "IRIS", "NIST"]
         ```
-=======
-        return a list of strings of all the funders for this experiment
->>>>>>> eff04824
 
         Returns
         -------
         List[str]
-<<<<<<< HEAD
             List of funders for this experiment
-=======
->>>>>>> eff04824
         """
         return self._json_attrs.funding.copy()
 
@@ -406,7 +325,6 @@
     @property
     def citation(self) -> List[Any]:
         """
-<<<<<<< HEAD
         List of [citations](../citation) for this experiment
 
         Examples
@@ -416,17 +334,11 @@
 
         my_experiment.citations = [my_citation]
         ```
-=======
-        get the list of citations for this experiment
->>>>>>> eff04824
 
         Returns
         -------
         List[Citation]
-<<<<<<< HEAD
             list of citations of scholarly work that was used in this experiment
-=======
->>>>>>> eff04824
         """
         return self._json_attrs.citation.copy()
 
