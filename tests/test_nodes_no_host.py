from dataclasses import replace

import pytest

import cript
from cript.nodes.exceptions import (
    CRIPTJsonDeserializationError,
    CRIPTJsonSerializationError,
    CRIPTNodeSchemaError,
)


def get_parameter():
    parameter = cript.Parameter("update_frequency", 1000.0, "1/ns")
    return parameter


def get_parameter_string():
    ret_str = "{'node': 'Parameter', 'key': 'update_frequency',"
    ret_str += " 'value': 1000.0, 'unit': '1/ns'}"
    return ret_str.replace("'", '"')


def get_algorithm():
    algorithm = cript.Algorithm("mc_barostat", "barostat")
    return algorithm


def get_algorithm_string():
    ret_str = "{'node': 'Algorithm', 'key': 'mc_barostat', 'type': 'barostat',"
    ret_str += " 'parameter': [], 'citation': []}"
    return ret_str.replace("'", '"')


def get_quantity():
    quantity = cript.Quantity("mass", 11.2, "kg", 0.2, "std")
    return quantity


def get_quantity_string():
    ret_str = "{'node': 'Quantity', 'key': 'mass', 'value': 11.2, "
    ret_str += "'unit': 'kg', 'uncertainty': 0.2, 'uncertainty_type': 'std'}"
    return ret_str.replace("'", '"')


def get_reference():
    reference = cript.Reference(
        "journal_article",
        authors=["Ludwig Schneider", "Marcus Müller"],
        journal="Computer Physics Communications",
        publisher="Elsevier",
        year=2019,
        pages=[463, 476],
        doi="10.1016/j.cpc.2018.08.011",
        issn="0010-4655",
        website="https://www.sciencedirect.com/science/article/pii/S0010465518303072",
    )
    return reference


def get_reference_string():
    ret_str = "{'node': 'Reference', 'url': '', 'type': 'journal_article', 'title': '', 'authors':"
    ret_str += " ['Ludwig Schneider', 'Marcus M\\u00fcller'], 'journal': 'Computer Physics Communications', "
    ret_str += "'publisher': 'Elsevier', 'year': 2019, 'issue': null, 'pages': [463, 476], "
    ret_str += "'doi': '10.1016/j.cpc.2018.08.011', 'issn': '0010-4655', 'arxiv_id': '', "
    ret_str += "'pmid': null, 'website': 'https://www.sciencedirect.com/science/article/pii/S0010465518303072'}"
    return ret_str.replace("'", '"')


def get_citation():
    citation = cript.Citation("reference", get_reference())
    return citation


def get_citation_string():
    return "{'node': 'Citation', 'type': 'reference', 'reference':}".replace(
        "'reference':", f"'reference': {get_reference_string()}"
    ).replace("'", '"')


def get_software():
    software = cript.Software("SOMA", "0.7.0", "https://gitlab.com/InnocentBug/SOMA")
    return software


def get_software_string():
    ret_str = "{'node': 'Software', 'url': '', 'name': 'SOMA',"
    ret_str += " 'version': '0.7.0', 'source': 'https://gitlab.com/InnocentBug/SOMA'}"
    return ret_str.replace("'", '"')


def test_parameter():
    p = get_parameter()
    p_str = p.json
    assert p_str == get_parameter_string()
    p = cript.load_nodes_from_json(p_str)
    assert p_str == get_parameter_string()

    p.key = "advanced_sampling"
    assert p.key == "advanced_sampling"
    p.value = 15.0
    assert p.value == 15.0
    with pytest.raises(CRIPTNodeSchemaError):
        p.value = None
    assert p.value == 15.0
    p.unit = "m"
    assert p.unit == "m"


def test_algorithm():
    a = get_algorithm()
    a_str = a.json
    assert a_str == get_algorithm_string()
    a.parameter += [get_parameter()]
    a_str = get_algorithm_string()
    a_str2 = a_str.replace('parameter": []', f'parameter": [{get_parameter_string()}]')
    assert a_str2 == a.json

    a2 = cript.load_nodes_from_json(a_str2)
    assert a_str2 == a2.json

    a.key = "berendsen"
    assert a.key == "berendsen"
    a.type = "integration"
    assert a.type == "integration"
    a.citation += [get_citation()]
    assert a.citation[0].json == get_citation().json


<<<<<<< HEAD
def test_quantity():
    q = get_quantity()
    assert q.json == get_quantity_string()
    assert cript.load_nodes_from_json(get_quantity_string()).json == q.json

    q.key = "volume"
    assert q.key == "volume"
    q.value = 0.5
    assert q.value == 0.5
    q.unit = "l"
    assert q.unit == "l"
    q.set_uncertainty(0.1, "var")
    assert q.uncertainty == 0.1
    assert q.uncertainty_type == "var"
=======
def test_removing_nodes():
    a = get_algorithm()
    p = get_parameter()
    a.parameter += [p]
    a.remove_child(p)
    assert a.json == get_algorithm_string()
>>>>>>> 2650b7d3


def test_reference():
    r = get_reference()
    assert r.json == get_reference_string()

    r2 = cript.load_nodes_from_json(r.json)
    assert r2.json == get_reference_string()

    r2.authors = ["Ludwig Schneider"]
    assert str(r2.authors) == "['Ludwig Schneider']"
    with pytest.raises(AttributeError):
        r2.url = "https://test.url"

    r2.type = "dissertation"
    assert r2.type == "dissertation"
    r2.title = "Rheology and Structure Formation in Complex Polymer Melts"
    assert r2.title == "Rheology and Structure Formation in Complex Polymer Melts"
    r2.journal = ""
    assert r2.journal == ""
    r2.publisher = "eDiss Georg-August Universität Göttingen"
    assert r2.publisher == "eDiss Georg-August Universität Göttingen"
    r2.issue = None
    assert r2.issue is None
    r2.pages = [1, 215]
    assert r2.pages == [1, 215]
    r2.doi = "10.53846/goediss-7403"
    assert r2.doi == "10.53846/goediss-7403"
    r2.issn = ""
    assert r2.issn == ""
    r2.arxiv_id = "no id"
    assert r2.arxiv_id == "no id"
    r2.pmid = 0
    assert r2.pmid == 0
    r2.website = "http://hdl.handle.net/11858/00-1735-0000-002e-e60c-c"
    assert r2.website == "http://hdl.handle.net/11858/00-1735-0000-002e-e60c-c"


def test_citation():
    c = get_citation()
    assert c.json == get_citation_string()
    c.type = "replicated"
    assert c.type == "replicated"
    new_ref = get_reference()
    new_ref.title = "foo bar"
    c.reference = new_ref
    assert c.reference == new_ref


def test_software():
    s = get_software()
    assert s.json == get_software_string()
    s2 = cript.load_nodes_from_json(s.json)
    assert s2.json == s.json

    s2.name = "PySAGES"
    assert s2.name == "PySAGES"
    s2.version = "v0.3.0"
    assert s2.version == "v0.3.0"
    s2.source = "https://github.com/SSAGESLabs/PySAGES"
    assert s2.source == "https://github.com/SSAGESLabs/PySAGES"


def test_json_error():
    faulty_json = "{'node': 'Parameter', 'foo': 'bar'}".replace("'", '"')
    with pytest.raises(CRIPTJsonDeserializationError):
        cript.load_nodes_from_json(faulty_json)

    faulty_json = "{'node': 'Parameter', 'key': 'update_frequency', 'value': 1000.0, 'unit': '1/ns', 'foo': 'bar'}".replace(
        "'", '"'
    )
    with pytest.raises(CRIPTJsonDeserializationError):
        cript.load_nodes_from_json(faulty_json)

    parameter = get_parameter()
    # Let's break the node by violating the data model
    parameter._json_attrs = replace(parameter._json_attrs, value=None)
    with pytest.raises(CRIPTJsonSerializationError):
        parameter.json
    # Let's break it completely
    parameter._json_attrs = None
    with pytest.raises(CRIPTJsonSerializationError):
        parameter.json<|MERGE_RESOLUTION|>--- conflicted
+++ resolved
@@ -127,7 +127,6 @@
     assert a.citation[0].json == get_citation().json
 
 
-<<<<<<< HEAD
 def test_quantity():
     q = get_quantity()
     assert q.json == get_quantity_string()
@@ -142,15 +141,13 @@
     q.set_uncertainty(0.1, "var")
     assert q.uncertainty == 0.1
     assert q.uncertainty_type == "var"
-=======
+
 def test_removing_nodes():
     a = get_algorithm()
     p = get_parameter()
     a.parameter += [p]
     a.remove_child(p)
     assert a.json == get_algorithm_string()
->>>>>>> 2650b7d3
-
 
 def test_reference():
     r = get_reference()
