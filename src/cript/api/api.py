import copy
import json
import os
import uuid
import warnings
from pathlib import Path
from typing import Any, Dict, List, Optional, Set, Union
from urllib.parse import quote

import boto3
import jsonschema
import requests
from beartype import beartype

from cript.api.exceptions import (
    APIError,
    CRIPTAPIRequiredError,
    CRIPTAPISaveError,
    CRIPTConnectionError,
    InvalidHostError,
    InvalidVocabulary,
)
from cript.api.paginator import Paginator
from cript.api.utils.get_host_token import resolve_host_and_token
from cript.api.utils.save_helper import brute_force_save, get_bad_uuid_from_error_message
from cript.api.valid_search_modes import SearchModes
from cript.api.vocabulary_categories import ControlledVocabularyCategories
from cript.nodes.core import BaseNode
from cript.nodes.exceptions import CRIPTJsonNodeError, CRIPTNodeSchemaError
from cript.nodes.primary_nodes.project import Project

# Do not use this directly! That includes devs.
# Use the `_get_global_cached_api for access.
_global_cached_api = None


def _get_global_cached_api():
    """
    Read-Only access to the globally cached API object.
    Raises an exception if no global API object is cached yet.
    """
    if _global_cached_api is None:
        raise CRIPTAPIRequiredError()
    return _global_cached_api


class API:
    """
    ## Definition
    API Client class to communicate with the CRIPT API
    """

    _host: str = ""
    _token: str = ""
    _http_headers: dict = {}
    _vocabulary: dict = {}
    _db_schema: dict = {}
    _api_handle: str = "api"
    _api_version: str = "v1"

    # trunk-ignore-begin(cspell)
    # AWS S3 constants
    _REGION_NAME: str = "us-east-1"
    _IDENTITY_POOL_ID: str = "us-east-1:555e15fe-05c1-4f63-9f58-c84d8fd6dc99"
    _COGNITO_LOGIN_PROVIDER: str = "cognito-idp.us-east-1.amazonaws.com/us-east-1_VinmyZ0zW"
    _BUCKET_NAME: str = "cript-development-user-data"
    _BUCKET_DIRECTORY_NAME: str = "python_sdk_files"
    _internal_s3_client: Any = None  # type: ignore
    # trunk-ignore-end(cspell)

    @beartype
    def __init__(self, host: Union[str, None] = None, token: Union[str, None] = None, config_file_path: str = ""):
        """
        Initialize CRIPT API client with host and token.
        Additionally, you can  use a config.json file and specify the file path.

        !!! note "api client context manager"
            It is necessary to use a `with` context manager for the API

        Examples
        --------
        ### Create API client with host and token
        ```Python
        with cript.API('https://criptapp.org', 'secret_token') as api:
           # node creation, api.save(), etc.
        ```

        ---

        ### Create API client with config.json
        `config.json`
        ```json
        {
            "host": "https://criptapp.org",
            "token": "I am token"
        }
        ```

        `my_script.py`
        ```python
        from pathlib import Path

        # create a file path object of where the config file is
        config_file_path = Path(__file__) / Path('./config.json')

        with cript.API(config_file_path=config_file_path) as api:
            # node creation, api.save(), etc.
        ```

        Notes
        -----

        Parameters
        ----------
        host : str, None
            CRIPT host for the Python SDK to connect to such as `https://criptapp.org`
            This host address is the same address used to login to cript website.
            If `None` is specified, the host is inferred from the environment variable `CRIPT_HOST`.
        token : str, None
            CRIPT API Token used to connect to CRIPT
            You can find your personal token on the cript website at User > Security Settings.
            The user icon is in the top right.
            If `None` is specified, the token is inferred from the environment variable `CRIPT_TOKEN`.
        config_file_path: str
            the file path to the config.json file where the token and host can be found


        Notes
        -----
        * if `host=None` and `token=None`
            then the Python SDK will grab the host from the users environment variable of `"CRIPT_HOST"`
            and `"CRIPT_TOKEN"`

        Warns
        -----
        UserWarning
            If `host` is using "http" it gives the user a warning that HTTP is insecure and the user should use HTTPS

        Raises
        ------
        CRIPTConnectionError
            If it cannot connect to CRIPT with the provided host and token a CRIPTConnectionError is thrown.

        Returns
        -------
        None
            Instantiate a new CRIPT API object
        """

        if config_file_path or (host is None and token is None):
            authentication_dict: Dict[str, str] = resolve_host_and_token(host, token, config_file_path)

            host = authentication_dict["host"]
            token = authentication_dict["token"]

        self._host = self._prepare_host(host=host)  # type: ignore
        self._token = token  # type: ignore

        # assign headers
        # TODO might need to add Bearer to it or check for it
        self._http_headers = {"Authorization": f"{self._token}", "Content-Type": "application/json"}

        # check that api can connect to CRIPT with host and token
        self._check_initial_host_connection()

        self._get_db_schema()

    @beartype
    def _prepare_host(self, host: str) -> str:
        # strip ending slash to make host always uniform
        host = host.rstrip("/")
        host = f"{host}/{self._api_handle}/{self._api_version}"

        # if host is using unsafe "http://" then give a warning
        if host.startswith("http://"):
            warnings.warn("HTTP is an unsafe protocol please consider using HTTPS.")

        if not host.startswith("http"):
            raise InvalidHostError()

        return host

    # Use a property to ensure delayed init of s3_client
    @property
    def _s3_client(self) -> boto3.client:  # type: ignore
        """
        creates or returns a fully authenticated and ready s3 client

        Returns
        -------
        s3_client: boto3.client
            fully prepared and authenticated s3 client ready to be used throughout the script
        """

        if self._internal_s3_client is None:
            auth = boto3.client("cognito-identity", region_name=self._REGION_NAME)
            identity_id = auth.get_id(IdentityPoolId=self._IDENTITY_POOL_ID, Logins={self._COGNITO_LOGIN_PROVIDER: self._token})
            # TODO remove this temporary fix to the token, by getting is from back end.
            aws_token = self._token.lstrip("Bearer ")

            aws_credentials = auth.get_credentials_for_identity(IdentityId=identity_id["IdentityId"], Logins={self._COGNITO_LOGIN_PROVIDER: aws_token})
            aws_credentials = aws_credentials["Credentials"]
            s3_client = boto3.client(
                "s3",
                aws_access_key_id=aws_credentials["AccessKeyId"],
                aws_secret_access_key=aws_credentials["SecretKey"],
                aws_session_token=aws_credentials["SessionToken"],
            )
            self._internal_s3_client = s3_client
        return self._internal_s3_client

    def __enter__(self):
        self.connect()
        return self

    @beartype
    def __exit__(self, type, value, traceback):
        self.disconnect()

    def connect(self):
        """
        Connect this API globally as the current active access point.
        It is not necessary to call this function manually if a context manager is used.
        A context manager is preferred where possible.
        Jupyter notebooks are a use case where this connection can be handled manually.
        If this function is called manually, the `API.disconnect` function has to be called later.

        For manual connection: nested API object are discouraged.
        """
        # Store the last active global API (might be None)
        global _global_cached_api
        self._previous_global_cached_api = copy.copy(_global_cached_api)
        _global_cached_api = self
        return self

    def disconnect(self):
        """
        Disconnect this API from the active access point.
        It is not necessary to call this function manually if a context manager is used.
        A context manager is preferred where possible.
        Jupyter notebooks are a use case where this connection can be handled manually.
        This function has to be called manually if  the `API.connect` function has to be called before.

        For manual connection: nested API object are discouraged.
        """
        # Restore the previously active global API (might be None)
        global _global_cached_api
        _global_cached_api = self._previous_global_cached_api

    @property
    def schema(self):
        """
        Access the CRIPT Database Schema that is associated with this API connection.
        The CRIPT Database Schema is used  to validate a node's JSON so that it is compatible with the CRIPT API.
        """
        return self._db_schema

    @property
    def host(self):
        """
        Read only access to the currently connected host.

        Examples
        --------
        ```python
        print(cript_api.host)
        ```
        Output
        ```Python
        https://criptapp.org/api/v1
        ```
        """
        return self._host

    def _check_initial_host_connection(self) -> None:
        """
        tries to create a connection with host and if the host does not respond or is invalid it raises an error

        Raises
        -------
        CRIPTConnectionError
            raised when the host does not give the expected response

        Returns
        -------
        None
        """
        try:
            pass
        except Exception as exc:
            raise CRIPTConnectionError(self.host, self._token) from exc

    def _get_vocab(self) -> dict:
        """
        gets the entire CRIPT controlled vocabulary and stores it in _vocabulary

        1. loops through all controlled vocabulary categories
            1. if the category already exists in the controlled vocabulary then skip that category and continue
            1. if the category does not exist in the `_vocabulary` dict,
            then request it from the API and append it to the `_vocabulary` dict
        1. at the end the `_vocabulary` should have all the controlled vocabulary and that will be returned

           Examples
           --------
           The vocabulary looks like this
           ```json
           {'algorithm_key':
                [
                    {
                    'description': "Velocity-Verlet integration algorithm. Parameters: 'integration_timestep'.",
                    'name': 'velocity_verlet'
                    },
            }
           ```
        """

        # loop through all vocabulary categories and make a request to each vocabulary category
        # and put them all inside of self._vocab with the keys being the vocab category name
        for category in ControlledVocabularyCategories:
            if category in self._vocabulary:
                continue

            self._vocabulary[category.value] = self.get_vocab_by_category(category)

        return self._vocabulary

    @beartype
    def get_vocab_by_category(self, category: ControlledVocabularyCategories) -> List[dict]:
        """
        get the CRIPT controlled vocabulary by category

        Parameters
        ----------
        category: str
            category of

        Returns
        -------
        List[dict]
            list of JSON containing the controlled vocabulary
        """

        # check if the vocabulary category is already cached
        if category.value in self._vocabulary:
            return self._vocabulary[category.value]

        # if vocabulary category is not in cache, then get it from API and cache it
        response = requests.get(f"{self.host}/cv/{category.value}").json()

        if response["code"] != 200:
            # TODO give a better CRIPT custom Exception
            raise Exception(f"while getting controlled vocabulary from CRIPT for {category}, " f"the API responded with http {response} ")

        # add to cache
        self._vocabulary[category.value] = response["data"]

        return self._vocabulary[category.value]

    @beartype
    def _is_vocab_valid(self, vocab_category: ControlledVocabularyCategories, vocab_word: str) -> bool:
        """
        checks if the vocabulary is valid within the CRIPT controlled vocabulary.
        Either returns True or InvalidVocabulary Exception

        1. if the vocabulary is custom (starts with "+")
            then it is automatically valid
        2. if vocabulary is not custom, then it is checked against its category
            if the word cannot be found in the category then it returns False

        Parameters
        ----------
        vocab_category: ControlledVocabularyCategories
            ControlledVocabularyCategories enums
        vocab_word: str
            the vocabulary word e.g. "CAS", "SMILES", "BigSmiles", "+my_custom_key"

        Returns
        -------
        a boolean of if the vocabulary is valid

        Raises
        ------
        InvalidVocabulary
            If the vocabulary is invalid then the error gets raised
        """

        # check if vocab is custom
        # This is deactivated currently, no custom vocab allowed.
        if vocab_word.startswith("+"):
            return True

        # get the entire vocabulary
        controlled_vocabulary = self._get_vocab()
        # get just the category needed
        controlled_vocabulary = controlled_vocabulary[vocab_category.value]

        # TODO this can be faster with a dict of dicts that can do o(1) look up
        #  looping through an unsorted list is an O(n) look up which is slow
        # loop through the list
        for vocab_dict in controlled_vocabulary:
            # check the name exists within the dict
            if vocab_dict.get("name") == vocab_word:
                return True

        raise InvalidVocabulary(vocab=vocab_word, possible_vocab=list(controlled_vocabulary))

    def _get_db_schema(self) -> dict:
        """
        Sends a GET request to CRIPT to get the database schema and returns it.
        The database schema can be used for validating the JSON request
        before submitting it to CRIPT.

        1. checks if the db schema is already set
            * if already exists then it skips fetching it from the API and just returns what it already has
        2. if db schema has not been set yet, then it fetches it from the API
            * after getting it from the API it saves it in the `_schema` class variable,
            so it can be easily and efficiently gotten next time
        """

        # check if db schema is already saved
        if bool(self._db_schema):
            return self._db_schema

        # fetch db_schema from API
        else:
            # fetch db schema, get the JSON body of it, and get the data of that JSON
            response = requests.get(url=f"{self.host}/schema/").json()

            if response["code"] != 200:
                raise APIError(api_error=response.json())

            # get the data from the API JSON response
            self._db_schema = response["data"]
            return self._db_schema

    @beartype
    def _is_node_schema_valid(self, node_json: str) -> bool:
        """
        checks a node JSON schema against the db schema to return if it is valid or not.

        1. get db schema
        1. convert node_json str to dict
        1. take out the node type from the dict
            1. "node": ["material"]
        1. use the node type from dict to tell the db schema which node schema to validate against
            1. Manipulates the string to be title case to work with db schema

        Parameters
        ----------
        node_json: str
            a node in JSON form string

        Notes
        -----
        This function does not take into consideration vocabulary validation.
            For vocabulary validation please check `is_vocab_valid`

        Raises
        ------
        CRIPTNodeSchemaError
            in case a node is invalid

        Returns
        -------
        bool
            whether the node JSON is valid or not
        """

        db_schema = self._get_db_schema()

        node_dict = json.loads(node_json)
        try:
            node_list = node_dict["node"]
        except KeyError:
            raise CRIPTJsonNodeError(node_list=node_dict["node"], json_str=json.dumps(node_dict))

        # TODO should use the `_is_node_field_valid()` function from utils.py to keep the code DRY
        # checking the node field "node": "Material"
        if isinstance(node_list, list) and len(node_list) == 1 and isinstance(node_list[0], str):
            node_type = node_list[0]
        else:
            raise CRIPTJsonNodeError(node_list, str(node_list))

        # set which node you are using schema validation for
        db_schema["$ref"] = f"#/$defs/{node_type}Post"

        try:
            jsonschema.validate(instance=node_dict, schema=db_schema)
        except jsonschema.exceptions.ValidationError as error:
            raise CRIPTNodeSchemaError(node_type=node_dict["node"], json_schema_validation_error=str(error)) from error

        # if validation goes through without any problems return True
        return True

    def save(self, project: Project) -> None:
        """
        This method takes a project node, serializes the class into JSON
        and then sends the JSON to be saved to the API.
        It takes Project node because everything is connected to the Project node,
        and it can be used to send either a POST or PATCH request to API

        Parameters
        ----------
        project: Project
            the Project Node that the user wants to save

        Raises
        ------
        CRIPTAPISaveError
            If the API responds with anything other than an HTTP of `200`, the API error is displayed to the user

        Returns
        -------
        A set of extra saved node UUIDs.
            Just sends a `POST` or `Patch` request to the API
        """
        try:
            prehandled_uuid = self._internal_save(project)
        except Exception as exc:
            # TODO remove all prehandled nodes.
            raise exc

    def _internal_save(self, node, known_uuid: Optional[Set[str]] = None) -> Optional[Set[str]]:
        """
        Internal helper function that handles the saving of different nodes (not just project).

        If a "Bad UUID" error happens, we find that node with the UUID and save it first.
        Then we recursively call the _internal_save again.
        Because it is recursive, this repeats until no "Bad UUID" error happen anymore.
        This works, because we keep track of "Bad UUID" handled nodes, and represent them in the JSON only as the UUID.
        """

        # known_uuid are node, that we have saved to the back end before.
        # We keep track of it, so that we can condense them to UUID only in the JSON.
        if known_uuid is None:
            known_uuid = set()

        node.validate()
        # saves all the local files to cloud storage right before saving the Project node
        # Ensure that all file nodes have uploaded there payload before actual save.
        for file_node in node.find_children({"node": ["File"]}):
            file_node.ensure_uploaded(api=self)

<<<<<<< HEAD
        # We assemble the JSON to be saved to back end.
        # Note how we exclude pre-saved uuid nodes.
        json_data = node.get_json(known_uuid=known_uuid).json

        # This checks if the current node exists on the back end.
        # if it does exist we use `patch` if it doesn't `post`.
        node_known = len(self.search(type(node), SearchModes.UUID, str(node.uuid)).current_page_results) == 1
        if node_known:
            response: Dict = requests.patch(url=f"{self._host}/{node.node_type.lower()}", headers=self._http_headers, data=json_data).json()
        else:
            response: Dict = requests.post(url=f"{self._host}/{node.node_type.lower()}", headers=self._http_headers, data=json_data).json()

        # If we get a Bad UUID we need to handle this extra and save the Bad node first.
        if response["code"] == 400 and response["error"].startswith("Bad uuid:"):
            # We extract the
            missing_uuid = response["error"].lstrip("Bad uuid: ").rstrip(" provided")

            # Use the find_children functionality to find that node in our current tree
            # We can have multiple occurrences of the node,
            # but it doesn't matter which one we save
            # TODO some error handling, for the BUG case of not finding the UUID
            missing_node = node.find_children({"uuid": missing_uuid})[0]

            # Now we save the bad node extra.
            # So it will be known when we attempt to save the graph again.
            known_uuid = self._internal_save(missing_node, known_uuid)
            # Since we pre-saved this node, we want it to be UUID edge only the next JSON.
            # So we add it to the list of known nodes
            known_uuid.add(missing_uuid)
            # Recursive call.
            # Since we should have fixed the "Bad UUID" now, we can try to save the node again
            return self._internal_save(node, known_uuid)
=======
        try:
            self.send_post_request(node=project)
        except CRIPTAPISaveError as error:
            error_message = str(error)

            # TODO this is a bit hardcoded and checking it with just `is Bad UUID` in the error might be better
            if error_message.startswith("API responded with 'http:400 Bad uuid: "):
                bad_uuid = get_bad_uuid_from_error_message(error_message=error_message)

                brute_force_save(project=project, bad_uuid=bad_uuid)
>>>>>>> 72b939b7


    def send_post_request(self, node):
        """
        just sends a POST request to API
        """
        # schema check on the node before posting it
        self._is_node_schema_valid(node_json=node.json)

        response: Dict = requests.post(url=f"{self._host}/{node.node_type.lower()}", headers=self._http_headers,
                                       data=node.json).json()

        # TODO use `response.raise_for_status()`
        # if http response is not 200 then show the API error to the user
        if response["code"] != 200:
<<<<<<< HEAD
            raise CRIPTAPISaveError(api_host_domain=self._host, http_code=response["code"], api_response=response["error"])
        return known_uuid
=======
            raise CRIPTAPISaveError(api_host_domain=self._host, http_code=response["code"],
                                    api_response=response["error"])

>>>>>>> 72b939b7

    def upload_file(self, file_path: Union[Path, str]) -> str:
        # trunk-ignore-begin(cspell)
        """
        uploads a file to AWS S3 bucket and returns a URL of the uploaded file in AWS S3
        The URL is has no expiration time limit and is available forever

        1. take a file path of type path or str to the file on local storage
            * see Example for more details
        1. convert the file path to pathlib object, so it is versatile and
            always uniform regardless if the user passes in a str or path object
        1. get the file
        1. rename the file to avoid clash or overwriting of previously uploaded files
            * change file name to `original_name_uuid4.extension`
                *  `document_42926a201a624fdba0fd6271defc9e88.txt`
        1. upload file to AWS S3
        1. get the link of the uploaded file and return it


        Parameters
        ----------
        file_path: Union[str, Path]
            file path as str or Path object. Path Object is recommended

        Examples
        --------
        ```python
        import cript

        api = cript.API(host, token)

        # programmatically create the absolute path of your file, so the program always works correctly
        my_file_path = (Path(__file__) / Path('../upload_files/my_file.txt')).resolve()

        my_file_s3_url = api.upload_file(absolute_file_path=my_file_path)
        ```

        Raises
        ------
        FileNotFoundError
            In case the CRIPT Python SDK cannot find the file on your computer because the file does not exist
            or the path to it is incorrect it raises
            [FileNotFoundError](https://docs.python.org/3/library/exceptions.html#FileNotFoundError)

        Returns
        -------
        object_name: str
            object_name of the AWS S3 uploaded file to be put into the File node source attribute
        """
        # trunk-ignore-end(cspell)

        # TODO consider using a new variable when converting `file_path` from parameter
        #  to a Path object with a new type
        # convert file path from whatever the user passed in to a pathlib object
        file_path = Path(file_path).resolve()

        # get file_name and file_extension from absolute file path
        # file_extension includes the dot, e.g. ".txt"
        file_name, file_extension = os.path.splitext(os.path.basename(file_path))

        # generate a UUID4 string without dashes, making a cleaner file name
        uuid_str: str = str(uuid.uuid4().hex)

        new_file_name: str = f"{file_name}_{uuid_str}{file_extension}"

        # e.g. "directory/file_name_uuid.extension"
        object_name: str = f"{self._BUCKET_DIRECTORY_NAME}/{new_file_name}"

        # upload file to AWS S3
        self._s3_client.upload_file(Filename=file_path, Bucket=self._BUCKET_NAME, Key=object_name)  # type: ignore

        # return the object_name within AWS S3 for easy retrieval
        return object_name

    def download_file(self, object_name: str, destination_path: str = ".") -> None:
        """
        download a file from AWS S3 and save it to the specified path on local storage

        making a simple GET request to the URL that would download the file

        Parameters
        ----------
        object_name: str
            object_name within AWS S3 the extension e.g. "my_file_name.txt
            the file is then searched within "Data/{file_name}" and saved to local storage
            In case of the file source is a URL then it is the file source URL
                starting with "https://"
        destination_path: str
            please provide a path with file name of where you would like the file to be saved
            on local storage after retrieved and downloaded from AWS S3.
            > The destination path must include a file name
                Example: `~/Desktop/my_example_file_name.extension`

        Examples
        --------
        ```python
        desktop_path = (Path(__file__) / Path("../../../../../test_file_upload/my_downloaded_file.txt")).resolve()
        cript_api.download_file(file_url=my_file_url, destination_path=desktop_path)
        ```

        Raises
        ------
        FileNotFoundError
            In case the file could not be found because the file does not exist

        Returns
        -------
        None
            just downloads the file to the specified path
        """

        # the file is stored in cloud storage and must be retrieved via object_name
        self._s3_client.download_file(Bucket=self._BUCKET_NAME, Key=object_name, Filename=destination_path)  # type: ignore

    @beartype
    def search(
        self,
        node_type,
        search_mode: SearchModes,
        value_to_search: Union[None, str],
    ) -> Paginator:
        """
        This method is used to perform search on the CRIPT platform.

        Examples
        --------
        ```python
        # search by node type
        materials_paginator = cript_api.search(
            node_type=cript.Material,
            search_mode=cript.SearchModes.NODE_TYPE,
            value_to_search=None,
        )
        ```

        Parameters
        ----------
        node_type : PrimaryBaseNode
            Type of node that you are searching for.
        search_mode : SearchModes
            Type of search you want to do. You can search by name, `UUID`, `EXACT_NAME`, etc.
            Refer to [valid search modes](../search_modes)
        value_to_search : Union[str, None]
            What you are searching for can be either a value, and if you are only searching for
            a `NODE_TYPE`, then this value can be empty or `None`

        Returns
        -------
        Paginator
            paginator object for the user to use to flip through pages of search results
        """

        # get node typ from class
        node_type = node_type.node_type.lower()

        # always putting a page parameter of 0 for all search URLs
        page_number = 0

        api_endpoint: str = ""

        # requesting a page of some primary node
        if search_mode == SearchModes.NODE_TYPE:
            api_endpoint = f"{self._host}/{node_type}"

        elif search_mode == SearchModes.CONTAINS_NAME:
            api_endpoint = f"{self._host}/search/{node_type}"

        elif search_mode == SearchModes.EXACT_NAME:
            api_endpoint = f"{self._host}/search/exact/{node_type}"

        elif search_mode == SearchModes.UUID:
            api_endpoint = f"{self._host}/{node_type}/{value_to_search}"
            # putting the value_to_search in the URL instead of a query
            value_to_search = None

        assert api_endpoint != ""

        # TODO error handling if none of the API endpoints got hit
        return Paginator(http_headers=self._http_headers, api_endpoint=api_endpoint, query=value_to_search, current_page_number=page_number)<|MERGE_RESOLUTION|>--- conflicted
+++ resolved
@@ -541,7 +541,6 @@
         for file_node in node.find_children({"node": ["File"]}):
             file_node.ensure_uploaded(api=self)
 
-<<<<<<< HEAD
         # We assemble the JSON to be saved to back end.
         # Note how we exclude pre-saved uuid nodes.
         json_data = node.get_json(known_uuid=known_uuid).json
@@ -574,18 +573,6 @@
             # Recursive call.
             # Since we should have fixed the "Bad UUID" now, we can try to save the node again
             return self._internal_save(node, known_uuid)
-=======
-        try:
-            self.send_post_request(node=project)
-        except CRIPTAPISaveError as error:
-            error_message = str(error)
-
-            # TODO this is a bit hardcoded and checking it with just `is Bad UUID` in the error might be better
-            if error_message.startswith("API responded with 'http:400 Bad uuid: "):
-                bad_uuid = get_bad_uuid_from_error_message(error_message=error_message)
-
-                brute_force_save(project=project, bad_uuid=bad_uuid)
->>>>>>> 72b939b7
 
 
     def send_post_request(self, node):
@@ -601,14 +588,8 @@
         # TODO use `response.raise_for_status()`
         # if http response is not 200 then show the API error to the user
         if response["code"] != 200:
-<<<<<<< HEAD
             raise CRIPTAPISaveError(api_host_domain=self._host, http_code=response["code"], api_response=response["error"])
         return known_uuid
-=======
-            raise CRIPTAPISaveError(api_host_domain=self._host, http_code=response["code"],
-                                    api_response=response["error"])
-
->>>>>>> 72b939b7
 
     def upload_file(self, file_path: Union[Path, str]) -> str:
         # trunk-ignore-begin(cspell)
