import copy
import dataclasses
import json
import re
import uuid
from abc import ABC
from dataclasses import asdict, dataclass, replace
from typing import Dict, List, Optional, Set

from cript.nodes.exceptions import (
    CRIPTAttributeModificationError,
    CRIPTExtraJsonAttributes,
    CRIPTJsonSerializationError,
)

tolerated_extra_json = []


def add_tolerated_extra_json(additional_tolerated_json: str):
    """
    In case a node should be loaded from JSON (such as `getting` them from the API),
    but the API sends additional JSON attributes, these can be set to tolerated temporarily with this routine.
    """
    tolerated_extra_json.append(additional_tolerated_json)


def get_new_uid():
    return "_:" + str(uuid.uuid4())


class classproperty(object):
    def __init__(self, f):
        self.f = f

    def __get__(self, obj, owner):
        if obj is None:
            return self.f(owner)
        return self.f(obj)


class BaseNode(ABC):
    """
    This abstract class is the base of all CRIPT nodes.
    It offers access to a json attribute class,
    which reflects the data model JSON attributes.
    Also, some basic shared functionality is provided by this base class.
    """

    @dataclass(frozen=True)
    class JsonAttributes:
        node: List[str] = dataclasses.field(default_factory=list)
        uid: str = ""

    _json_attrs: JsonAttributes = JsonAttributes()

    @classproperty
    def node_type(self):
        name = type(self).__name__
        if name == "ABCMeta":
            name = self.__name__
        return name

    @classproperty
    def node_type_snake_case(self):
        camel_case = self.node_type
        # Regex to convert camel case to snake case.
        snake_case = re.sub(r"(?<!^)(?=[A-Z])", "_", camel_case).lower()
        return snake_case

    # Prevent new attributes being set.
    # This might just be temporary, but for now, I don't want to accidentally add new attributes, when I mean to modify one.
    def __setattr__(self, key, value):
        if not hasattr(self, key):
            raise CRIPTAttributeModificationError(self.node_type, key, value)
        super().__setattr__(key, value)

    def __init__(self, **kwargs):
        for kwarg in kwargs:
            if kwarg not in tolerated_extra_json:
                if kwarg.endswith("_count"):
                    try:
                        possible_array = getattr(self._json_attrs.kwarg[: -len("_count")])
                        if not isinstance(possible_array, list):
                            raise CRIPTExtraJsonAttributes(self.node_type, kwarg)
                    except KeyError:
                        raise CRIPTExtraJsonAttributes(self.node_type, kwarg)
                else:
                    try:
                        getattr(self._json_attrs, kwarg)
                    except KeyError:
                        raise CRIPTExtraJsonAttributes(self.node_type, kwarg)

        uid = get_new_uid()
        self._json_attrs = replace(self._json_attrs, node=[self.node_type], uid=uid)

    def __str__(self) -> str:
        """
        Return a string representation of a node data model attributes.

        Returns
        -------
        str
            A string representation of the node.
        """
        return str(asdict(self._json_attrs))

    @property
    def uid(self):
        return self._json_attrs.uid

    @property
    def node(self):
        return self._json_attrs.node

    def _update_json_attrs_if_valid(self, new_json_attr: JsonAttributes) -> None:
        """
        tries to update the node if valid and then checks if it is valid or not

        1. updates the node with the new information
        1. run db schema validation on it
            1. if db schema validation succeeds then update and continue
            1. else: raise an error and tell the user what went wrong

        Parameters
        ----------
        new_json_attr

        Raises
        ------
        Exception

        Returns
        -------
        None
        """
        old_json_attrs = self._json_attrs
        self._json_attrs = new_json_attr

        try:
            self.validate()
        except Exception as exc:
            self._json_attrs = old_json_attrs
            raise exc

    def validate(self, api=None, is_patch=False) -> None:
        """
        Validate this node (and all its children) against the schema provided by the data bank.

        Raises:
        -------
        Exception with more error information.
        """
        from cript.api.api import _get_global_cached_api

        if api is None:
            api = _get_global_cached_api()
        api._is_node_schema_valid(self.get_json(is_patch=is_patch).json, is_patch=is_patch)

    @classmethod
    def _from_json(cls, json_dict: dict):
        # TODO find a way to handle uuid nodes only

        # Child nodes can inherit and overwrite this.
        # They should call super()._from_json first, and modified the returned object after if necessary
        # We create manually a dict that contains all elements from the send dict.
        # That eliminates additional fields and doesn't require asdict.
        arguments = {}
        default_dataclass = cls.JsonAttributes()
        for field in json_dict:
            try:
                getattr(default_dataclass, field)
            except AttributeError:
                pass
            else:
                arguments[field] = json_dict[field]

        # If a node with this UUID already exists, we don't create a new node.
        # Instead we use the existing node from the cache and just update it.
        from cript.nodes.uuid_base import UUIDBaseNode

        if "uuid" in json_dict and json_dict["uuid"] in UUIDBaseNode._uuid_cache:
            node = UUIDBaseNode._uuid_cache[json_dict["uuid"]]
        else:  # Create a new node
            try:
                node = cls(**arguments)
            # TODO we should not catch all exceptions if we are handling them, and instead let it fail
            #  to create a good error message that points to the correct place that it failed to make debugging easier
            except Exception as exc:
                print(cls, arguments)
                raise exc

        attrs = cls.JsonAttributes(**arguments)

        # Handle default attributes manually.
        for field in attrs.__dict__:
            # Conserve newly assigned uid if uid is default (empty)
            if getattr(attrs, field) == getattr(default_dataclass, field):
                attrs = replace(attrs, **{str(field): getattr(node, field)})

        try:  # TODO remove this temporary solution
            if not attrs.uid.startswith("_:"):
                attrs = replace(attrs, uid="_:" + attrs.uid)
        except AttributeError:
            pass
        # But here we force even usually unwritable fields to be set.
        node._update_json_attrs_if_valid(attrs)

        return node

    def __deepcopy__(self, memo):
        # Ideally I would call `asdict`, but that is not allowed inside a deepcopy chain.
        # Making a manual transform into a dictionary here.
        arguments = {}
        for field in self.JsonAttributes().__dataclass_fields__:
            arguments[field] = copy.deepcopy(getattr(self._json_attrs, field), memo)
        # TODO URL handling

        # Since we excluded 'uuid' from arguments,
        # a new uid will prompt the creation of a new matching uuid.
        uid = get_new_uid()
        arguments["uid"] = uid

        # Create node and init constructor attributes
        node = self.__class__(**arguments)
        # Update none constructor writable attributes.
        node._update_json_attrs_if_valid(self.JsonAttributes(**arguments))
        return node

    @property
    def json(self):
        """
        Property to obtain a simple json string.
        Calls `get_json` with default arguments.
        """
        # We cannot validate in `get_json` because we call it inside `validate`.
        # But most uses are probably the property, so we can validate the node here.
        self.validate()
        return self.get_json().json

    def get_json(
        self,
        handled_ids: Optional[Set[str]] = None,
        known_uuid: Optional[Set[str]] = None,
        suppress_attributes: Optional[Dict[str, Set[str]]] = None,
<<<<<<< HEAD
        is_patch=False,
        condense_to_uuid={
            "Material": ["parent_material", "component"],
            "Experiment": ["data"],
            "Inventory": ["material"],
            "Ingredient": ["material"],
            "Property": ["component"],
            "ComputationProcess": ["material"],
            "Data": ["material"],
            "Process": ["product", "waste"],
            "Project": ["member", "admin"],
            "Collection": ["member", "admin"],
=======
        is_patch: bool = False,
        condense_to_uuid: Dict[str, Set[str]] = {
            "Material": {"parent_material", "component"},
            "Inventory": {"material"},
            "Ingredient": {"material"},
            "Property": {"component"},
            "ComputationProcess": {"material"},
            "Data": {"material"},
            "Process": {"product", "waste"},
            "Project": {"member", "admin"},
            "Collection": {"member", "admin"},
>>>>>>> e41bb79c
        },
        **kwargs
    ):
        """
        User facing access to get the JSON of a node.
        Opposed to the also available property json this functions allows further control.
        Additionally, this function does not call `self.validate()` but the property `json` does.

        Returns named tuple with json and handled ids as result.
        """

        @dataclass(frozen=True)
        class ReturnTuple:
            json: str
            handled_ids: set

        # Do not check for circular references, since we handle them manually
        kwargs["check_circular"] = kwargs.get("check_circular", False)

        # Delayed import to avoid circular imports
        from cript.nodes.util import NodeEncoder

        if handled_ids is None:
            handled_ids = set()
        previous_handled_nodes = copy.deepcopy(NodeEncoder.handled_ids)
        NodeEncoder.handled_ids = handled_ids

        # Similar to uid, we handle pre-saved known uuid such that they are UUID edges only
        if known_uuid is None:
            known_uuid = set()
        previous_known_uuid = copy.deepcopy(NodeEncoder.known_uuid)
        NodeEncoder.known_uuid = known_uuid
        previous_suppress_attributes = copy.deepcopy(NodeEncoder.suppress_attributes)
        NodeEncoder.suppress_attributes = suppress_attributes
        previous_condense_to_uuid = copy.deepcopy(NodeEncoder.condense_to_uuid)
        NodeEncoder.condense_to_uuid = condense_to_uuid

        try:
            return ReturnTuple(json.dumps(self, cls=NodeEncoder, **kwargs), NodeEncoder.handled_ids)
        except Exception as exc:
            # TODO this handling that doesn't tell the user what happened and how they can fix it
            #   this just tells the user that something is wrong
            #   this should be improved to tell the user what went wrong and where
            raise CRIPTJsonSerializationError(str(type(self)), str(self._json_attrs)) from exc
        finally:
            NodeEncoder.handled_ids = previous_handled_nodes
            NodeEncoder.known_uuid = previous_known_uuid
            NodeEncoder.suppress_attributes = previous_suppress_attributes
            NodeEncoder.condense_to_uuid = previous_condense_to_uuid

    def find_children(self, search_attr: dict, search_depth: int = -1, handled_nodes=None) -> List:
        """
        Finds all the children in a given tree of nodes (specified by its root),
        that match the criteria of search_attr.
        If a node is present multiple times in the graph, it is only once in the search results.

        search_dept: Max depth of the search into the tree. Helpful if circles are expected. -1 specifies no limit

        search_attr: dict
           Dictionary that specifies which JSON attributes have to be present in a given node.
           If an attribute is a list, it it is sufficient if the specified attributes are in the list,
           if others are present too, that does not exclude the child.

           Example: search_attr = `{"node": ["Parameter"]}` finds all "Parameter" nodes.
                    search_attr = `{"node": ["Algorithm"], "parameter": {"name" : "update_frequency"}}`
                                           finds all "Algorithm" nodes, that have a parameter "update_frequency".
                                           Since parameter is a list an alternative notation is
                                           ``{"node": ["Algorithm"], "parameter": [{"name" : "update_frequency"}]}`
                                           and Algorithms are not excluded they have more parameters.
                    search_attr = `{"node": ["Algorithm"], "parameter": [{"name" : "update_frequency"},
                                           {"name" : "cutoff_distance"}]}`
                                           finds all algorithms that have a parameter "update_frequency" and "cutoff_distance".

        """

        def is_attr_present(node: BaseNode, key, value):
            """
            Helper function that checks if an attribute is present in a node.
            """
            try:
                attr_key = getattr(node._json_attrs, key)
            except AttributeError:
                return False

            # To save code paths, I convert non-lists into lists with one element.
            if not isinstance(attr_key, list):
                attr_key = [attr_key]
            if not isinstance(value, list):
                value = [value]

            # The definition of search is, that all values in a list have to be present.
            # To fulfill this AND condition, we count the number of occurrences of that value condition
            number_values_found = 0
            # Runtime contribution: O(m), where is is the number of search keys
            for v in value:
                # Test for simple values (not-nodes)
                if v in attr_key:
                    number_values_found += 1

                # Test if value is present in one of the specified attributes (OR condition)
                # Runtime contribution: O(m), where m is the number of nodes in the attribute list.
                for attr in attr_key:
                    # if the attribute is a node and the search value is a dictionary,
                    # we can verify that this condition is met if it finds the node itself with `find_children`.
                    if isinstance(attr, BaseNode) and isinstance(v, dict):
                        # Since we only want to test the node itself and not any of its children, we set recursion to 0.
                        # Runtime contribution: recursive call, with depth search depth of the search dictionary O(h)
                        if len(attr.find_children(v, 0)) > 0:
                            number_values_found += 1
                            # Since this an OR condition, we abort early.
                            # This also doesn't inflate the number_values_count,
                            # since every OR condition should only add a max of 1.
                            break
            # Check if the AND condition of the values is met
            return number_values_found == len(value)

        if handled_nodes is None:
            handled_nodes = []

        # Protect against cycles in graph, by handling every instance of a node only once
        if self in handled_nodes:
            return []
        handled_nodes += [self]

        found_children = []

        # In this search we include the calling node itself.
        # We check for this node if all specified attributes are present by counting them (AND condition).
        found_attr = 0
        for key, value in search_attr.items():
            if is_attr_present(self, key, value):
                found_attr += 1
        # If exactly all attributes are found, it matches the search criterion
        if found_attr == len(search_attr):
            found_children += [self]

        # Recursion according to the recursion depth for all node children.
        if search_depth != 0:
            # Loop over all attributes, runtime contribution (none, or constant (max number of attributes of a node)
            for field in self._json_attrs.__dataclass_fields__:
                value = getattr(self._json_attrs, field)
                # To save code paths, I convert non-lists into lists with one element.
                if not isinstance(value, list):
                    value = [value]
                # Run time contribution: number of elements in the attribute list.
                for v in value:
                    try:  # Try every attribute for recursion (duck-typing)
                        found_children += v.find_children(search_attr, search_depth - 1, handled_nodes=handled_nodes)
                    except AttributeError:
                        pass
        # Total runtime, of non-recursive call: O(m*h) + O(k) where k is the number of children for this node,
        #   h being the depth of the search dictionary, m being the number of nodes in the attribute list.
        # Total runtime, with recursion: O(n*(k+m*h). A full graph traversal O(n) with a cost per node, that scales with the number of children per node and the search depth of the search dictionary.
        return found_children

    def remove_child(self, child) -> bool:
        """
        This safely removes the first found child node from the parent.
        This requires exact node as we test with `is` instead of `==`.

        returns True if child was found and deleted, False if child not found,
        raise DB schema exception if deletion violates DB schema.
        """

        # If we delete a child, we have to replace that with a default value.
        # The easiest way to access this default value is to get it from the the default JsonAttribute of that class
        default_json_attrs = self.JsonAttributes()
        new_attrs = self._json_attrs
        for field in self._json_attrs.__dataclass_fields__:
            value = getattr(self._json_attrs, field)
            if value is child:
                new_attrs = replace(new_attrs, **{field: getattr(default_json_attrs, field)})
                # We only want to delete the first found child
            elif not isinstance(value, str):  # Strings are iterable, but we don't want them
                try:  # Try if we are facing a list at the moment
                    new_attr_list = [element for element in value]
                except TypeError:
                    pass  # It is OK if this field is not a list
                else:
                    found_child = False
                    for i, list_value in enumerate(value):
                        if list_value is child:
                            found_child = True
                            del new_attr_list[i]
                            # Only delete first child.
                            # Important to break loop here, since value and new_attr_list are not identical any more.
                    if found_child:
                        new_attrs = replace(new_attrs, **{field: new_attr_list})
                        # Again only first found place is removed
                        break
        # Let's see if we found the child aka the new_attrs are different than the old ones
        if new_attrs is self._json_attrs:
            return False
        self._update_json_attrs_if_valid(new_attrs)
        return True<|MERGE_RESOLUTION|>--- conflicted
+++ resolved
@@ -242,23 +242,10 @@
         handled_ids: Optional[Set[str]] = None,
         known_uuid: Optional[Set[str]] = None,
         suppress_attributes: Optional[Dict[str, Set[str]]] = None,
-<<<<<<< HEAD
-        is_patch=False,
-        condense_to_uuid={
-            "Material": ["parent_material", "component"],
-            "Experiment": ["data"],
-            "Inventory": ["material"],
-            "Ingredient": ["material"],
-            "Property": ["component"],
-            "ComputationProcess": ["material"],
-            "Data": ["material"],
-            "Process": ["product", "waste"],
-            "Project": ["member", "admin"],
-            "Collection": ["member", "admin"],
-=======
         is_patch: bool = False,
         condense_to_uuid: Dict[str, Set[str]] = {
             "Material": {"parent_material", "component"},
+            "Experiment": ["data"],
             "Inventory": {"material"},
             "Ingredient": {"material"},
             "Property": {"component"},
@@ -267,7 +254,6 @@
             "Process": {"product", "waste"},
             "Project": {"member", "admin"},
             "Collection": {"member", "admin"},
->>>>>>> e41bb79c
         },
         **kwargs
     ):
