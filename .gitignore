--- conflicted
+++ resolved
@@ -40,11 +40,8 @@
 
 # pytest cache
 .pytest_cache
-<<<<<<< HEAD
-/.coverage
-=======
 
 # ignore coverage.py files and directories
 .coverage
-htmlcov/
->>>>>>> 51f3d3fc
+/.coverage
+htmlcov/