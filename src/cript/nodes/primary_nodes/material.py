from dataclasses import dataclass, field, replace
from typing import Any, Dict, List, Optional, Union

from beartype import beartype

from cript.nodes.exceptions import CRIPTMaterialIdentifierError
from cript.nodes.primary_nodes.primary_base_node import PrimaryBaseNode
from cript.nodes.primary_nodes.process import Process


class Material(PrimaryBaseNode):
    """
    ## Definition
    A [Material node](https://pubs.acs.org/doi/suppl/10.1021/acscentsci.3c00011/suppl_file/oc3c00011_si_001.pdf#page=10)
    is a collection of the properties of a chemical, mixture, or substance.

    ## Attributes
    | attribute                 | type                                                                 | example                                           | description                                         | required    | vocab |
    |---------------------------|----------------------------------------------------------------------|---------------------------------------------------|-----------------------------------------------------|-------------|-------|
    | component                 | list[[Material](./)]                                                 |                                                   | list of component that make up the mixture          |             |       |
    | property                  | list[[Property](../../subobjects/property)]                          |                                                   | material properties                                 |             |       |
    | process                   | [Process](../process)                                                |                                                   | process node that made this material                |             |       |
    | parent_material           | [Material](./)                                                       |                                                   | material node that this node was copied from        |             |       |
    | computational_forcefield  | [Computation  Forcefield](../../subobjects/computational_forcefield) |                                                   | computation forcefield                              | Conditional |       |
    | keyword                   | list[str]                                                            | [thermoplastic, homopolymer, linear, polyolefins] | words that classify the material                    |             | True  |
    | notes                     | str                                                                  | "my awesome notes"                                | miscellaneous information, or custom data structure |             | True  |
    | amino_acid                | str                                                                  | "LeuProHis"                                       | if the material is an amino acid seuqence, list it. | Conditional |       |
    | bigsmiles                 | str                                                                  | "CC{[$][$]CC[$][]}"                               | BigSMILES string for polymer                        | Conditional |       |
    | chem_formula              | str                                                                  | "C22H33NO10"                                      | Chemical formular of the material or monomer        | Conditional |       |
    | chem_repeat               | str                                                                  | "C=Cc1ccccc1"                                     | Chemical formular of the repeat unit                | Conditional |       |
    | chemical_id               | str                                                                  | "126094"                                          | Unique chemical ID                                  | Conditional |       |
    | inchi                     | str                                                                  | "InChI=1S/H2O/h1H2"                               | InChI string of the chemical                        | Conditional |       |
    | lot_number                | str                                                                  | "123"                                             | Lot number of the chemical                          | Conditional |       |
    | names                     | list[str]                                                            | ["water", "Hydrogen oxide"]                       | Alternative names that are being used               | Conditional |       |
    | pubchem_cid               | int                                                                  | 962                                               | PubChemID of the chemical                           | Conditional |       |
    | smiles                    | str                                                                  | "O"                                               | Smiles string of the chemical                       | Conditional |       |
    | vendor                    | str                                                                  | "fisher scientific"                               | Vendor the chemical was purchased from              | Conditional |       |


    ## Navigating to Material
    Materials can be easily found on the [CRIPT](https://app.criptapp.org) home screen in the
    under the navigation within the [Materials link](https://app.criptapp.org/material/)

    ## Available Sub-Objects for Material
    * [Property](../../subobjects/property)
    * [Computational_forcefield](../../subobjects/computational_forcefield)

    Example
    -------
     water, brine (water + NaCl), polystyrene, polyethylene glycol hydrogels, vulcanized polyisoprene, mcherry (protein), and mica


    Warnings
    -------
    !!! warning "Material names"
        Material names Must be unique within a [Project](../project)

    ```json
      {
         "node":["Material"],
         "name":"my unique material name",
         "uid":"_:9679ff12-f9b4-41f4-be95-080b78fa71fd",
         "uuid":"9679ff12-f9b4-41f4-be95-080b78fa71fd"
         "bigsmiles":"[H]{[>][<]C(C[>])c1ccccc1[]}",
      }
    ```
    """

    @dataclass(frozen=True)
    class JsonAttributes(PrimaryBaseNode.JsonAttributes):
        """
        all Material attributes
        """

        # TODO add proper typing in future, using Any for now to avoid circular import error
        component: List["Material"] = field(default_factory=list)
        process: Optional[Process] = None
        property: List[Any] = field(default_factory=list)
        parent_material: Optional["Material"] = None
        computational_forcefield: Optional[Any] = None
        keyword: List[str] = field(default_factory=list)
        amino_acid: Optional[str] = None
        bigsmiles: Optional[str] = None
        chem_formula: Optional[str] = None
        chem_repeat: List[str] = field(default_factory=list)
        chemical_id: Optional[str] = None
        inchi: Optional[str] = None
        lot_number: Optional[str] = None
        names: List[str] = field(default_factory=list)
        pubchem_cid: Optional[int] = None
        smiles: Optional[str] = None
        vendor: Optional[str] = None

    _json_attrs: JsonAttributes = JsonAttributes()

    @beartype
    def __init__(
        self,
        name: str,
        component: Optional[List["Material"]] = None,
        process: Optional[Process] = None,
        property: Optional[List[Any]] = None,
        parent_material: Optional["Material"] = None,
        computational_forcefield: Optional[Any] = None,
        keyword: Optional[List[str]] = None,
        amino_acid: Optional[str] = None,
        bigsmiles: Optional[str] = None,
        chem_formula: Optional[str] = None,
        chem_repeat: Optional[List[str]] = None,
        chemical_id: Optional[str] = None,
        inchi: Optional[str] = None,
        lot_number: Optional[str] = None,
        names: Optional[List[str]] = None,
        pubchem_cid: Optional[int] = None,
        smiles: Optional[str] = None,
        vendor: Optional[str] = None,
        notes: str = "",
        **kwargs
    ):
        """
        create a material node

        Examples
        --------
        >>> import cript
        >>> my_material = cript.Material(
        ...     name="my component material 1",
        ...     amino_acid = "component 1 alternative name",
        ... )

        Parameters
        ----------
        name: str
        component: List["Material"], default=None
        property: Optional[Process], default=None
        process: List[Process], default=None
        parent_material: "Material", default=None
        computational_forcefield: ComputationalForcefield, default=None
        keyword: List[str], default=None
        amino_acid: Optional[str] = None,
        bigsmiles: Optional[str] = None,
        chem_formula: Optional[str] = None,
        chem_repeat: Optional[List[str]] = None,
        chemical_id: Optional[str] = None,
        inchi: Optional[str] = None,
        lot_number: Optional[str] = None,
        names: Optional[List[str]] = None,
        pubchem_cid: Optional[int] = None,
        smiles: Optional[str] = None,
        vendor: Optional[str] = None,

        Returns
        -------
        None
            Instantiate a material node
        """

        super().__init__(name=name, notes=notes, **kwargs)

        if component is None:
            component = []

        if property is None:
            property = []

        if keyword is None:
            keyword = []

<<<<<<< HEAD
        if chem_repeat is None:
            chem_repeat = []

        if names is None:
            names = []

=======
>>>>>>> 39a0862b
        new_json_attrs = replace(
            self._json_attrs,
            name=name,
            component=component,
            process=process,
            property=property,
            parent_material=parent_material,
            computational_forcefield=computational_forcefield,
            keyword=keyword,
            amino_acid=amino_acid,
            bigsmiles=bigsmiles,
            chem_formula=chem_formula,
            chem_repeat=chem_repeat,
            chemical_id=chemical_id,
            inchi=inchi,
            lot_number=lot_number,
            names=names,
            pubchem_cid=pubchem_cid,
            smiles=smiles,
            vendor=vendor,
        )
        self._update_json_attrs_if_valid(new_json_attrs)
<<<<<<< HEAD

    def validate(self, api=None, is_patch: bool = False, force_validation: bool = False) -> None:
        super().validate(api=api, is_patch=is_patch, force_validation=force_validation)

        if (
            self.amino_acid is None
            and self.bigsmiles is None
            and self.chem_formula is None
            and len(self.chem_repeat) == 0
            and self.chemical_id is None
            and self.inchi is None
            and self.lot_number is None
            and len(self.names) == 0
            and self.pubchem_cid is None
            and self.smiles is None
            and self.vendor is None
        ):
            raise CRIPTMaterialIdentifierError(self)
=======
>>>>>>> 39a0862b

    @property
    @beartype
    def amino_acid(self) -> Union[str, None]:
        return self._json_attrs.amino_acid

    @amino_acid.setter
    @beartype
    def amino_acid(self, new_amino_acid: str) -> None:
        new_attrs = replace(self._json_attrs, amino_acid=new_amino_acid)
        self._update_json_attrs_if_valid(new_attrs)

    @property
    @beartype
    def bigsmiles(self) -> Union[str, None]:
        return self._json_attrs.bigsmiles

    @bigsmiles.setter
    @beartype
    def bigsmiles(self, new_bigsmiles: str) -> None:
        new_attrs = replace(self._json_attrs, bigsmiles=new_bigsmiles)
        self._update_json_attrs_if_valid(new_attrs)

    @property
    @beartype
    def chem_formula(self) -> Union[str, None]:
        return self._json_attrs.chem_formula

    @chem_formula.setter
    @beartype
    def chem_formula(self, new_chem_formula: str) -> None:
        new_attrs = replace(self._json_attrs, chem_formula=new_chem_formula)
        self._update_json_attrs_if_valid(new_attrs)

    @property
    @beartype
    def chemical_id(self) -> Union[str, None]:
        return self._json_attrs.chemical_id

    @chemical_id.setter
    @beartype
    def chemical_id(self, new_chemical_id: str) -> None:
        new_attrs = replace(self._json_attrs, chemical_id=new_chemical_id)
        self._update_json_attrs_if_valid(new_attrs)

    @property
    @beartype
    def inchi(self) -> Union[str, None]:
        return self._json_attrs.inchi

    @inchi.setter
    @beartype
    def inchi(self, new_inchi: str) -> None:
        new_attrs = replace(self._json_attrs, inchi=new_inchi)
        self._update_json_attrs_if_valid(new_attrs)

    @property
    @beartype
    def inchi_key(self) -> Union[str, None]:
        return self._json_attrs.inchi_key

    @inchi_key.setter
    @beartype
    def inchi_key(self, new_inchi_key: str) -> None:
        new_attrs = replace(self._json_attrs, inchi_key=new_inchi_key)
        self._update_json_attrs_if_valid(new_attrs)

    @property
    @beartype
    def lot_number(self) -> Union[str, None]:
        return self._json_attrs.lot_number

    @lot_number.setter
    @beartype
    def lot_number(self, new_lot_number: str) -> None:
        new_attrs = replace(self._json_attrs, lot_number=new_lot_number)
        self._update_json_attrs_if_valid(new_attrs)

    @property
    @beartype
    def smiles(self) -> Union[str, None]:
        return self._json_attrs.smiles

    @smiles.setter
    @beartype
    def smiles(self, new_smiles: str) -> None:
        new_attrs = replace(self._json_attrs, smiles=new_smiles)
        self._update_json_attrs_if_valid(new_attrs)

    @property
    @beartype
    def vendor(self) -> Union[str, None]:
        return self._json_attrs.vendor

    @vendor.setter
    @beartype
    def vendor(self, new_vendor: str) -> None:
        new_attrs = replace(self._json_attrs, vendor=new_vendor)
        self._update_json_attrs_if_valid(new_attrs)

    @property
    @beartype
    def chem_repeat(self) -> List[str]:
        return self._json_attrs.chem_repeat.copy()

    @chem_repeat.setter
    @beartype
    def chem_repeat(self, new_chem_repeat: List[str]) -> None:
        new_attrs = replace(self._json_attrs, chem_repeat=new_chem_repeat)
        self._update_json_attrs_if_valid(new_attrs)

    @property
    @beartype
    def names(self) -> List[str]:
        return self._json_attrs.names.copy()

    @names.setter
    @beartype
    def names(self, new_names: List[str]) -> None:
        new_attrs = replace(self._json_attrs, names=new_names)
        self._update_json_attrs_if_valid(new_attrs)

    @property
    @beartype
    def pubchem_cid(self) -> Union[int, None]:
        return self._json_attrs.pubchem_cid

    @pubchem_cid.setter
    @beartype
    def pubchem_cid(self, new_pubchem_cid: int) -> None:
        new_attrs = replace(self._json_attrs, pubchem_cid=new_pubchem_cid)
        self._update_json_attrs_if_valid(new_attrs)

    @property
    @beartype
    def component(self) -> List["Material"]:
        """
        list of components ([material nodes](./)) that make up this material

        Examples
        ---------
        >>> import cript
        >>> my_components = [
        ...     cript.Material(
        ...         name="my component material 1",
        ...         smiles="my material smiles",
        ...     ),
        ...     cript.Material(
        ...         name="my component material 2",
        ...         vendor= "my material vendor",
        ...     ),
        ... ]
        >>> my_mixed_material = cript.Material(
        ...     name="my material",
        ...     component=my_components,
        ...     "bigsmiles" = "123456",
        ... )

        Returns
        -------
        List[Material]
            list of component that make up this material
        """
        return self._json_attrs.component

    @component.setter
    @beartype
    def component(self, new_component_list: List["Material"]) -> None:
        """
        set the list of component (material nodes) that make up this material

        Parameters
        ----------
        new_component_list: List["Material"]

        Returns
        -------
        None
        """
        new_attrs = replace(self._json_attrs, component=new_component_list)
        self._update_json_attrs_if_valid(new_attrs)

    @property
    @beartype
    def parent_material(self) -> Optional["Material"]:
        """
        List of parent materials

        Returns
        -------
        List["Material"]
            list of parent materials
        """
        return self._json_attrs.parent_material

    @parent_material.setter
    @beartype
    def parent_material(self, new_parent_material: Optional["Material"]) -> None:
        """
        set the [parent materials](./) for this material

        Parameters
        ----------
        new_parent_material: "Material"

        Returns
        -------
        None
        """

        new_attrs = replace(self._json_attrs, parent_material=new_parent_material)
        self._update_json_attrs_if_valid(new_attrs)

    @property
    @beartype
    def computational_forcefield(self) -> Any:
        """
        list of [computational_forcefield](../../subobjects/computational_forcefield) for this material node

        Examples
        --------
        >>> import cript
        >>> my_material = cript.Material(
        ...     name="my component material 1", smiles= "my smiles"
        ... )
        >>> my_computational_forcefield = cript.ComputationalForcefield(
        ...     key="opls_aa",
        ...     building_block="atom",
        ... )
        >>> my_material.computational_forcefield = my_computational_forcefield

        Returns
        -------
        List[ComputationForcefield]
            list of computational_forcefield that created this material
        """
        return self._json_attrs.computational_forcefield

    @computational_forcefield.setter
    @beartype
    def computational_forcefield(self, new_computational_forcefield_list: Any) -> None:
        """
        sets the list of computational forcefields for this material

        Parameters
        ----------
        new_computation_forcefield_list: List[ComputationalForcefield]

        Returns
        -------
        None
        """
        new_attrs = replace(self._json_attrs, computational_forcefield=new_computational_forcefield_list)
        self._update_json_attrs_if_valid(new_attrs)

    @property
    @beartype
    def keyword(self) -> List[str]:
        """
        List of keyword for this material

        the material keyword must come from the
        [CRIPT controlled vocabulary](https://app.criptapp.org/vocab/material_keyword)

        Examples
        --------
        >>> import cript
        >>> my_material = cript.Material(
        ... name="my material", "inchi" = "my material inchi"
        ... )
        >>> my_material.keyword = ["acetylene", "acrylate", "alternating"]

        Returns
        -------
        List[str]
            list of material keyword
        """
        return self._json_attrs.keyword

    @keyword.setter
    @beartype
    def keyword(self, new_keyword_list: List[str]) -> None:
        """
        set the keyword for this material

        the material keyword must come from the CRIPT controlled vocabulary

        Parameters
        ----------
        new_keyword_list

        Returns
        -------
        None
        """
        new_attrs = replace(self._json_attrs, keyword=new_keyword_list)
        self._update_json_attrs_if_valid(new_attrs)

    @property
    @beartype
    def process(self) -> Optional[Process]:
        return self._json_attrs.process  # type: ignore

    @process.setter
    def process(self, new_process: Process) -> None:
        new_attrs = replace(self._json_attrs, process=new_process)
        self._update_json_attrs_if_valid(new_attrs)

    @property
    def property(self) -> List[Any]:
        """
        list of material [property](../../subobjects/property)

        Examples
        --------
        >>> import cript
        >>> my_material = cript.Material(
        ...     name="my component material 1",
        ...     "smiles" = "component 1 smiles",
        ... )
        >>> my_property = cript.Property(key="modulus_shear", type="min", value=1.23, unit="gram")
        >>> my_material.property = [my_property]

        Returns
        -------
        List[Property]
            list of property that define this material
        """
        return self._json_attrs.property.copy()

    @property.setter
    @beartype
    def property(self, new_property_list: List[Any]) -> None:
        """
        set the list of properties for this material

        Parameters
        ----------
        new_property_list: List[Property]

        Returns
        -------
        None
        """
        new_attrs = replace(self._json_attrs, property=new_property_list)
        self._update_json_attrs_if_valid(new_attrs)<|MERGE_RESOLUTION|>--- conflicted
+++ resolved
@@ -166,15 +166,12 @@
         if keyword is None:
             keyword = []
 
-<<<<<<< HEAD
         if chem_repeat is None:
             chem_repeat = []
 
         if names is None:
             names = []
 
-=======
->>>>>>> 39a0862b
         new_json_attrs = replace(
             self._json_attrs,
             name=name,
@@ -197,7 +194,7 @@
             vendor=vendor,
         )
         self._update_json_attrs_if_valid(new_json_attrs)
-<<<<<<< HEAD
+
 
     def validate(self, api=None, is_patch: bool = False, force_validation: bool = False) -> None:
         super().validate(api=api, is_patch=is_patch, force_validation=force_validation)
@@ -216,8 +213,6 @@
             and self.vendor is None
         ):
             raise CRIPTMaterialIdentifierError(self)
-=======
->>>>>>> 39a0862b
 
     @property
     @beartype
