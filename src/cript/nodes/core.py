import copy
import json
from abc import ABC
from dataclasses import asdict, dataclass, replace

from cript.nodes.exceptions import CRIPTJsonSerializationError


class BaseNode(ABC):
    """
    This abstract class is the base of all CRIPT nodes.
    It offers access to a json attribute class,
    which reflects the data model JSON attributes.
    Also, some basic shared functionality is provided by this base class.
    """

    @dataclass(frozen=True)
    class JsonAttributes:
        node: str = ""

    _json_attrs: JsonAttributes = JsonAttributes()

    def __init__(self, node):
        self._json_attrs = replace(self._json_attrs, node=node)

    def __str__(self) -> str:
        """
        Return a string representation of a node data model attributes.

        Returns
        -------
        str
            A string representation of the node.
        """
        return str(asdict(self._json_attrs))

    def _update_json_attrs_if_valid(self, new_json_attr: JsonAttributes):
        tmp_obj = copy.copy(self)
        tmp_obj._json_attrs = new_json_attr
        # Throws invalid exception before object is modified.
        tmp_obj.validate()
        # After validation we can assign the attributes to actual object
        self._json_attrs = new_json_attr

    def validate(self) -> None:
        """
        Validate this node (and all its children) against the schema provided by the data bank.

        Raises:
        -------
        Exception with more error information.
        """

        pass

    @classmethod
    def _from_json(cls, json: dict):
        # Child nodes can inherit and overwrite this.
        # They should call super()._from_json first, and modified the returned object after if necessary.
        # This creates a basic version of the intended node.
        # All attributes from the backend are passed over, but some like created_by are ignored
        node = cls(**json)
        # Now we push the full json attributes into the class if it is valid
        attrs = cls.JsonAttributes(**json)
        node._update_json_attrs_if_valid(attrs)
        return node

    @property
    def json(self):
        """
        User facing access to get the JSON of a node.
        """
        # Delayed import to avoid circular imports
        from cript.nodes.util import NodeEncoder

<<<<<<< HEAD
        return json.dumps(self, cls=NodeEncoder)

    def remove_child(self, child) -> bool:
        """
        This safely removes the first found child node from the parent.
        This requires exact node as we test with `is` instead of `==`.

        returns True if child was found and deleted, False if child not found,
        raise DB schema exception if deletion violates DB schema.
        """

        # If we delete a child, we have to replace that with a default value.
        # The easiest way to access this default value is to get it from the the default JsonAttribute of that class
        default_json_attrs = self.JsonAttributes()
        new_attrs = self._json_attrs
        for field in self._json_attrs.__dataclass_fields__:
            value = getattr(self._json_attrs, field)
            if value is child:
                new_attrs = replace(new_attrs, **{field: getattr(default_json_attrs, field)})
                # We only want to delete the first found child
            elif not isinstance(value, str):  # Strings are iterable, but we don't want them
                try:  # Try if we are facing a list at the moment
                    new_attr_list = [element for element in value]
                except TypeError:
                    pass  # It is OK if this field is not a list
                else:
                    found_child = False
                    for i, list_value in enumerate(value):
                        if list_value is child:
                            found_child = True
                            del new_attr_list[i]
                            # Only delete first child.
                            # Important to break loop here, since value and new_attr_list are not identical any more.
                    if found_child:
                        new_attrs = replace(new_attrs, **{field: new_attr_list})
                        # Again only first found place is removed
                        break
        # Let's see if we found the child aka the new_attrs are different than the old ones
        if new_attrs is self._json_attrs:
            return False
        self._update_json_attrs_if_valid(new_attrs)
        return True
=======
        try:
            self.validate()
            return json.dumps(self, cls=NodeEncoder)
        except Exception as exc:
            raise CRIPTJsonSerializationError(str(type(self)), self._json_attrs) from exc
>>>>>>> 3e61cca4
<|MERGE_RESOLUTION|>--- conflicted
+++ resolved
@@ -72,9 +72,11 @@
         """
         # Delayed import to avoid circular imports
         from cript.nodes.util import NodeEncoder
-
-<<<<<<< HEAD
-        return json.dumps(self, cls=NodeEncoder)
+        try:
+            self.validate()
+            return json.dumps(self, cls=NodeEncoder)
+        except Exception as exc:
+            raise CRIPTJsonSerializationError(str(type(self)), self._json_attrs) from exc
 
     def remove_child(self, child) -> bool:
         """
@@ -115,11 +117,4 @@
         if new_attrs is self._json_attrs:
             return False
         self._update_json_attrs_if_valid(new_attrs)
-        return True
-=======
-        try:
-            self.validate()
-            return json.dumps(self, cls=NodeEncoder)
-        except Exception as exc:
-            raise CRIPTJsonSerializationError(str(type(self)), self._json_attrs) from exc
->>>>>>> 3e61cca4
+        return True