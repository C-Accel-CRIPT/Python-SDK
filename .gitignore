# jet brains IDE config directory
.idea/

# vscode config directory
.vscode/

# ignore virtual environments
.env
.venv
env/
venv/
ENV/
env.bak/
venv.bak/

# pycache
__pycache__/

# distribution / packaging
.Python
build/
develop-eggs/
dist/
downloads/
eggs/
.eggs/
lib/
lib64/
parts/
sdist/
var/
wheels/
share/python-wheels/
*.egg-info/
.installed.cfg
*.egg

<<<<<<< HEAD
# ignore mypy
.mypy_cache/
=======
# ignore mypy cache
.mypy_cache/

# pytest cache
.pytest_cache
>>>>>>> 34a2deb1
<|MERGE_RESOLUTION|>--- conflicted
+++ resolved
@@ -35,13 +35,8 @@
 .installed.cfg
 *.egg
 
-<<<<<<< HEAD
-# ignore mypy
-.mypy_cache/
-=======
 # ignore mypy cache
 .mypy_cache/
 
 # pytest cache
-.pytest_cache
->>>>>>> 34a2deb1
+.pytest_cache