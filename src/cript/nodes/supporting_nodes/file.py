from dataclasses import dataclass, replace

<<<<<<< HEAD
from beartype import beartype

from cript.nodes.uuid_base import UUIDBaseNode
=======
from cript.nodes.primary_nodes.primary_base_node import PrimaryBaseNode
>>>>>>> 9c84c244


def _is_local_file(file_source: str) -> bool:
    """
    Determines if the file the user is uploading is a local file or a link.

    Args:
        file_source (str): The source of the file.

    Returns:
        bool: True if the file is local, False if it's a link.
    """

    # checking "http" so it works with both "https://" and "http://"
    if file_source.startswith("http"):
        return False
    else:
        return True


class File(PrimaryBaseNode):
    """
    ## Definition

    The [File node](https://pubs.acs.org/doi/suppl/10.1021/acscentsci.3c00011/suppl_file/oc3c00011_si_001
    .pdf#page=28) provides a link to  scholarly work and allows users to specify in what way the work relates to that
    data. More specifically, users can specify that the data was directly extracted from, inspired by, derived from,
    etc.

    The file node is held in the [Data node](../../primary_nodes/data).

    ## Attributes

    | Attribute       | Type | Example                                                                                               | Description                                                                 | Required |
    |-----------------|------|-------------------------------------------------------------------------------------------------------|-----------------------------------------------------------------------------|----------|
    | source          | str  | `"path/to/my/file"` or `"https://en.wikipedia.org/wiki/Simplified_molecular-input_line-entry_system"` | source to the file can be URL or local path                                 | True     |
    | type            | str  | `"logs"`                                                                                              | Pick from [CRIPT File Types](https://criptapp.org/keys/file-type/)          | True     |
    | extension       | str  | `".csv"`                                                                                              | file extension                                                              | False    |
    | data_dictionary | str  | `"my extra info in my data dictionary"`                                                               | set of information describing the contents, format, and structure of a file | False    |

    ## JSON
    ``` json
    {
        "node": "File",
        "source": "https://criptapp.org",
        "type": "calibration",
        "extension": ".csv",
        "data_dictionary": "my file's data dictionary",
    }
    ```

    """

    @dataclass(frozen=True)
    class JsonAttributes(PrimaryBaseNode.JsonAttributes):
        """
        all file attributes
        """

        source: str = ""
        type: str = ""
        extension: str = ""
        data_dictionary: str = ""

    _json_attrs: JsonAttributes = JsonAttributes()

<<<<<<< HEAD
    @beartype
    def __init__(self, source: str, type: str, extension: str = "", data_dictionary: str = "", **kwargs):
=======
    def __init__(self, name: str, source: str, type: str, extension: str = "", data_dictionary: str = "", notes: str = "", **kwargs):
>>>>>>> 9c84c244
        """
        create a File node

        Parameters
        ----------
        name: str
            File node name
        source: str
            link or path to local file
        type: str
            Pick a file type from CRIPT controlled vocabulary [File types]()
        extension:str
            file extension
        data_dictionary:str
            extra information describing the file
        notes: str
            notes for the file node
        **kwargs:dict
            for internal use. Any extra data needed to create this file node
            when deserializing the JSON response from the API

        Examples
        --------
        ??? Example "Minimal File Node"
            ```python
            my_file = cript.File(
                source="https://criptapp.org",
                type="calibration",
            )
            ```

        ??? Example "Maximal File Node"
            ```python
            my_file = cript.File(
                source="https://criptapp.org",
                type="calibration",
                extension=".csv",
                data_dictionary="my file's data dictionary"
                notes="my notes for this file"
            )
            ```
        """

        super().__init__(name=name, notes=notes, **kwargs)

        # TODO check if vocabulary is valid or not
        # is_vocab_valid("file type", type)

        # setting every attribute except for source, which will be handled via setter
        self._json_attrs = replace(
            self._json_attrs,
            type=type,
            extension=extension,
            data_dictionary=data_dictionary,
        )

        self.source = source

        self.validate()

    # TODO can be made into a function

    # --------------- Properties ---------------
    @property
    @beartype
    def source(self) -> str:
        """
        The File node source can be set to be either a path to a local file on disk
        or a URL path to a file on the web.

        Example
        --------
        URL File Source
        ```python
        url_source = "https://pubs.acs.org/doi/suppl/10.1021/acscentsci.3c00011/suppl_file/oc3c00011_si_001.pdf"
        my_file.source = url_source
        ```
        Local File Path
        ```python
        my_file.source = "/home/user/project/my_file.csv"
        ```

        Returns
        -------
        source: str
            A string representing the file source.
        """
        return self._json_attrs.source

    @source.setter
    @beartype
    def source(self, new_source: str) -> None:
        """
        sets the source of the file node
        the source can either be a path to a file on local storage or a link to a file

        1. checks if the file source is a link or a local file path
        2. if the source is a link such as `https://wikipedia.com` then it sets the URL as the file source
        3. if the file source is a local file path such as
                `C:\\Users\\my_username\\Desktop\\cript\\file.txt`
            1. then it opens the file and reads it
            2. uploads it to the cloud storage
            3. gets back a URL from where in the cloud the file is found
            4. sets that as the source

        Parameters
        ----------
        new_source: str

        Example
        -------
        ```python
        my_file.source = "https://pubs.acs.org/doi/10.1021/acscentsci.3c00011"
        ```

        Returns
        -------
        None
        """

        if _is_local_file(new_source):
            with open(new_source, "r") as file:
                # TODO upload a file to Argonne Labs or directly to the backend
                #   get the URL of the uploaded file
                #   set the source to the URL just gotten from argonne
                print(file)
                pass

        new_attrs = replace(self._json_attrs, source=new_source)
        self._update_json_attrs_if_valid(new_attrs)

    @property
    @beartype
    def type(self) -> str:
        """
        The [File type]() must come from [CRIPT controlled vocabulary]()

        Example
        -------
        ```python
        my_file.type = "calibration"
        ```

        Returns
        -------
        file type: str
            file type must come from [CRIPT controlled vocabulary]()
        """
        return self._json_attrs.type

    @type.setter
    @beartype
    def type(self, new_type: str) -> None:
        """
        set the file type

        file type must come from CRIPT controlled vocabulary

        Parameters
        -----------
        new_type: str

        Example
        -------
        ```python
        my_file.type = "computation_config"
        ```

        Returns
        -------
        None
        """
        # TODO check vocabulary is valid
        # is_vocab_valid("file type", self._json_attrs.type)
        new_attrs = replace(self._json_attrs, type=new_type)
        self._update_json_attrs_if_valid(new_attrs)

    @property
    @beartype
    def extension(self) -> str:
        """
        The file extension property explicitly states what is the file extension of the file node.

        Example
        -------
        ```python
        my_file_node.extension = ".csv"`
        ```

        Returns
        -------
        extension: str
            file extension
        """
        return self._json_attrs.extension

    @extension.setter
    @beartype
    def extension(self, new_extension) -> None:
        """
        sets the new file extension

        Parameters
        ----------
        new_extension: str
            new file extension to overwrite the current file extension

        Example
        -------
        ```python
        my_file.extension = ".pdf"
        ```

        Returns
        -------
            None
        """
        new_attrs = replace(self._json_attrs, extension=new_extension)
        self._update_json_attrs_if_valid(new_attrs)

    @property
    @beartype
    def data_dictionary(self) -> str:
        # TODO data dictionary needs documentation describing it and how to use it
        """
        The data dictionary contains additional information
        that the scientist needs to describe their file.

        Notes
        ------
        It is advised for this field to be written in JSON format

        Examples
        -------
        ```python
        my_file.data_dictionary = "{'notes': 'This is something that describes my file node.'}"
        ```

        Returns
        -------
        data_dictionary: str
            the file data dictionary attribute
        """
        return self._json_attrs.data_dictionary

    @data_dictionary.setter
    @beartype
    def data_dictionary(self, new_data_dictionary: str) -> None:
        """
        Sets the data dictionary for the file node.

        Parameters
        ----------
        new_data_dictionary: str
            The new data dictionary to be set.

        Returns
        -------
        None
        """
        new_attrs = replace(self._json_attrs, data_dictionary=new_data_dictionary)
        self._update_json_attrs_if_valid(new_attrs)<|MERGE_RESOLUTION|>--- conflicted
+++ resolved
@@ -1,12 +1,8 @@
 from dataclasses import dataclass, replace
 
-<<<<<<< HEAD
 from beartype import beartype
 
-from cript.nodes.uuid_base import UUIDBaseNode
-=======
 from cript.nodes.primary_nodes.primary_base_node import PrimaryBaseNode
->>>>>>> 9c84c244
 
 
 def _is_local_file(file_source: str) -> bool:
@@ -73,12 +69,8 @@
 
     _json_attrs: JsonAttributes = JsonAttributes()
 
-<<<<<<< HEAD
-    @beartype
-    def __init__(self, source: str, type: str, extension: str = "", data_dictionary: str = "", **kwargs):
-=======
+    @beartype
     def __init__(self, name: str, source: str, type: str, extension: str = "", data_dictionary: str = "", notes: str = "", **kwargs):
->>>>>>> 9c84c244
         """
         create a File node
 
