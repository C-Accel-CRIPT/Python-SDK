--- conflicted
+++ resolved
@@ -1,12 +1,8 @@
 import inspect
 import json
 from dataclasses import asdict
-<<<<<<< HEAD
 from cript.nodes.core import BaseNode
 from cript.nodes.exceptions import CRIPTJsonDeserializationError
-=======
-
->>>>>>> 1eabd101
 import cript.nodes
 from cript.nodes.core import BaseNode
 
