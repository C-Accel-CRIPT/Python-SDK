--- conflicted
+++ resolved
@@ -2,12 +2,10 @@
 from numbers import Number
 from typing import Union
 
-<<<<<<< HEAD
 from beartype import beartype
 
 from cript.nodes.core import BaseNode
-=======
->>>>>>> be9f62c8
+
 from cript.nodes.primary_nodes.data import Data
 from cript.nodes.uuid_base import UUIDBaseNode
 
