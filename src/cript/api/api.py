import copy
import json
import os
import uuid
import warnings
from pathlib import Path
from typing import Dict, List, Union

import boto3
import jsonschema
import requests
from beartype import beartype

from cript.api.exceptions import (
    APIError,
    CRIPTAPIRequiredError,
    CRIPTAPISaveError,
    CRIPTConnectionError,
    FileDownloadError,
    InvalidHostError,
    InvalidVocabulary,
)
from cript.api.paginator import Paginator
from cript.api.utils.get_host_token import resolve_host_and_token
from cript.api.valid_search_modes import SearchModes
from cript.api.vocabulary_categories import ControlledVocabularyCategories
from cript.nodes.core import BaseNode
from cript.nodes.exceptions import CRIPTJsonNodeError, CRIPTNodeSchemaError
from cript.nodes.primary_nodes.project import Project

# Do not use this directly! That includes devs.
# Use the `_get_global_cached_api for access.
_global_cached_api = None


def _get_global_cached_api():
    """
    Read-Only access to the globally cached API object.
    Raises an exception if no global API object is cached yet.
    """
    if _global_cached_api is None:
        raise CRIPTAPIRequiredError()
    return _global_cached_api


class API:
    """
    ## Definition
    API Client class to communicate with the CRIPT API
    """

    _host: str = ""
    _token: str = ""
    _http_headers: dict = {}
    _vocabulary: dict = {}
    _db_schema: dict = {}
    _api_handle: str = "api"
    _api_version: str = "v1"

<<<<<<< HEAD
    # trunk-ignore-begin(cspell)
    # AWS S3 constants
    _REGION_NAME: str = "us-east-1"
    _IDENTITY_POOL_ID: str = "us-east-1:555e15fe-05c1-4f63-9f58-c84d8fd6dc99"
    _COGNITO_LOGIN_PROVIDER: str = "cognito-idp.us-east-1.amazonaws.com/us-east-1_VinmyZ0zW"
    _BUCKET_NAME: str = "cript-development-user-data"
    _BUCKET_DIRECTORY_NAME: str = "tests"
    _s3_client: boto3.client = None
    # trunk-ignore-end(cspell)

=======
    @beartype
>>>>>>> 15f7903f
    def __init__(self, host: Union[str, None] = None, token: Union[str, None] = None, config_file_path: str = ""):
        """
        Initialize CRIPT API client with host and token.
        Additionally, you can  use a config.json file and specify the file path.

        !!! note "api client context manager"
            It is necessary to use a `with` context manager for the API

        Examples
        --------
        ### Create API client with host and token
        ```Python
        with cript.API('https://criptapp.org', 'secret_token') as api:
           # node creation, api.save(), etc.
        ```

        ---

        ### Create API client with config.json
        `config.json`
        ```json
        {
            "host": "https://criptapp.org",
            "token": "I am token"
        }
        ```

        `my_script.py`
        ```python
        from pathlib import Path

        # create a file path object of where the config file is
        config_file_path = Path(__file__) / Path('./config.json')

        with cript.API(config_file_path=config_file_path) as api:
            # node creation, api.save(), etc.
        ```

        Notes
        -----

        Parameters
        ----------
        host : str, None
            CRIPT host for the Python SDK to connect to such as `https://criptapp.org`
            This host address is the same address used to login to cript website.
            If `None` is specified, the host is inferred from the environment variable `CRIPT_HOST`.
        token : str, None
            CRIPT API Token used to connect to CRIPT
            You can find your personal token on the cript website at User > Security Settings.
            The user icon is in the top right.
            If `None` is specified, the token is inferred from the environment variable `CRIPT_TOKEN`.
        config_file_path: str
            the file path to the config.json file where the token and host can be found


        Notes
        -----
        * if `host=None` and `token=None`
            then the Python SDK will grab the host from the users environment variable of `"CRIPT_HOST"`
            and `"CRIPT_TOKEN"`

        Warns
        -----
        UserWarning
            If `host` is using "http" it gives the user a warning that HTTP is insecure and the user should use HTTPS

        Raises
        ------
        CRIPTConnectionError
            If it cannot connect to CRIPT with the provided host and token a CRIPTConnectionError is thrown.

        Returns
        -------
        None
            Instantiate a new CRIPT API object
        """

        if config_file_path or (host is None and token is None):
            authentication_dict: Dict[str, str] = resolve_host_and_token(host, token, config_file_path)

            host = authentication_dict["host"]
            token = authentication_dict["token"]

        self._host = self._prepare_host(host=host)  # type: ignore
        self._token = token  # type: ignore

        # assign headers
        # TODO might need to add Bearer to it or check for it
        self._http_headers = {"Authorization": f"{self._token}", "Content-Type": "application/json"}

        # TODO commenting this out for now because there is no GitHub API container, and all tests will fail
        self._s3_client = self._get_s3_client()

        # check that api can connect to CRIPT with host and token
        self._check_initial_host_connection()

        self._get_db_schema()

    @beartype
    def _prepare_host(self, host: str) -> str:
        # strip ending slash to make host always uniform
        host = host.rstrip("/")
        host = f"{host}/{self._api_handle}/{self._api_version}"

        # if host is using unsafe "http://" then give a warning
        if host.startswith("http://"):
            warnings.warn("HTTP is an unsafe protocol please consider using HTTPS.")

        if not host.startswith("http"):
            raise InvalidHostError()

        return host

    def _get_s3_client(self) -> boto3.client:
        """
        create a fully authenticated and ready s3 client

        Returns
        -------
        s3_client: boto3.client
            fully prepared and authenticated s3 client ready to be used throughout the script
        """
        auth = boto3.client("cognito-identity", region_name=self._REGION_NAME)

        identity_id = auth.get_id(IdentityPoolId=self._IDENTITY_POOL_ID, Logins={self._COGNITO_LOGIN_PROVIDER: self._token})

        aws_credentials = auth.get_credentials_for_identity(IdentityId=identity_id["IdentityId"], Logins={self._COGNITO_LOGIN_PROVIDER: self._token})

        aws_credentials = aws_credentials["Credentials"]

        s3_client = boto3.client(
            "s3",
            aws_access_key_id=aws_credentials["AccessKeyId"],
            aws_secret_access_key=aws_credentials["SecretKey"],
            aws_session_token=aws_credentials["SessionToken"],
        )

        return s3_client

    def __enter__(self):
        self.connect()
        return self

    @beartype
    def __exit__(self, type, value, traceback):
        self.disconnect()

    def connect(self):
        """
        Connect this API globally as the current active access point.
        It is not necessary to call this function manually if a context manager is used.
        A context manager is preferred where possible.
        Jupyter notebooks are a use case where this connection can be handled manually.
        If this function is called manually, the `API.disconnect` function has to be called later.

        For manual connection: nested API object are discouraged.
        """
        # Store the last active global API (might be None)
        global _global_cached_api
        self._previous_global_cached_api = copy.copy(_global_cached_api)
        _global_cached_api = self
        return self

    def disconnect(self):
        """
        Disconnect this API from the active access point.
        It is not necessary to call this function manually if a context manager is used.
        A context manager is preferred where possible.
        Jupyter notebooks are a use case where this connection can be handled manually.
        This function has to be called manually if  the `API.connect` function has to be called before.

        For manual connection: nested API object are discouraged.
        """
        # Restore the previously active global API (might be None)
        global _global_cached_api
        _global_cached_api = self._previous_global_cached_api

    @property
    def schema(self):
        """
        Access the CRIPT Database Schema that is associated with this API connection.
        The CRIPT Database Schema is used  to validate a node's JSON so that it is compatible with the CRIPT API.
        """
        return self._db_schema

    @property
    def host(self):
        """
        Read only access to the currently connected host.

        Examples
        --------
        ```python
        print(cript_api.host)
        ```
        Output
        ```Python
        https://criptapp.org/api/v1
        ```
        """
        return self._host

    def _check_initial_host_connection(self) -> None:
        """
        tries to create a connection with host and if the host does not respond or is invalid it raises an error

        Raises
        -------
        CRIPTConnectionError
            raised when the host does not give the expected response

        Returns
        -------
        None
        """
        try:
            pass
        except Exception as exc:
            raise CRIPTConnectionError(self.host, self._token) from exc

    def _get_vocab(self) -> dict:
        """
        gets the entire CRIPT controlled vocabulary and stores it in _vocabulary

        1. loops through all controlled vocabulary categories
            1. if the category already exists in the controlled vocabulary then skip that category and continue
            1. if the category does not exist in the `_vocabulary` dict,
            then request it from the API and append it to the `_vocabulary` dict
        1. at the end the `_vocabulary` should have all the controlled vocabulary and that will be returned

           Examples
           --------
           The vocabulary looks like this
           ```json
           {'algorithm_key':
                [
                    {
                    'description': "Velocity-Verlet integration algorithm. Parameters: 'integration_timestep'.",
                    'name': 'velocity_verlet'
                    },
            }
           ```
        """

        # loop through all vocabulary categories and make a request to each vocabulary category
        # and put them all inside of self._vocab with the keys being the vocab category name
        for category in ControlledVocabularyCategories:
            if category in self._vocabulary:
                continue

            self._vocabulary[category.value] = self.get_vocab_by_category(category)

        return self._vocabulary

    @beartype
    def get_vocab_by_category(self, category: ControlledVocabularyCategories) -> List[dict]:
        """
        get the CRIPT controlled vocabulary by category

        Parameters
        ----------
        category: str
            category of

        Returns
        -------
        List[dict]
            list of JSON containing the controlled vocabulary
        """

        # check if the vocabulary category is already cached
        if category.value in self._vocabulary:
            return self._vocabulary[category.value]

        # if vocabulary category is not in cache, then get it from API and cache it
        response = requests.get(f"{self.host}/cv/{category.value}").json()

        if response["code"] != 200:
            # TODO give a better CRIPT custom Exception
            raise Exception(f"while getting controlled vocabulary from CRIPT for {category}, " f"the API responded with http {response} ")

        # add to cache
        self._vocabulary[category.value] = response["data"]

        return self._vocabulary[category.value]

    @beartype
    def _is_vocab_valid(self, vocab_category: ControlledVocabularyCategories, vocab_word: str) -> bool:
        """
        checks if the vocabulary is valid within the CRIPT controlled vocabulary.
        Either returns True or InvalidVocabulary Exception

        1. if the vocabulary is custom (starts with "+")
            then it is automatically valid
        2. if vocabulary is not custom, then it is checked against its category
            if the word cannot be found in the category then it returns False

        Parameters
        ----------
        vocab_category: ControlledVocabularyCategories
            ControlledVocabularyCategories enums
        vocab_word: str
            the vocabulary word e.g. "CAS", "SMILES", "BigSmiles", "+my_custom_key"

        Returns
        -------
        a boolean of if the vocabulary is valid

        Raises
        ------
        InvalidVocabulary
            If the vocabulary is invalid then the error gets raised
        """

        # check if vocab is custom
        # This is deactivated currently, no custom vocab allowed.
        if vocab_word.startswith("+"):
            return True

        # get the entire vocabulary
        controlled_vocabulary = self._get_vocab()
        # get just the category needed
        controlled_vocabulary = controlled_vocabulary[vocab_category.value]

        # TODO this can be faster with a dict of dicts that can do o(1) look up
        #  looping through an unsorted list is an O(n) look up which is slow
        # loop through the list
        for vocab_dict in controlled_vocabulary:
            # check the name exists within the dict
            if vocab_dict.get("name") == vocab_word:
                return True

        raise InvalidVocabulary(vocab=vocab_word, possible_vocab=list(controlled_vocabulary))

    def _get_db_schema(self) -> dict:
        """
        Sends a GET request to CRIPT to get the database schema and returns it.
        The database schema can be used for validating the JSON request
        before submitting it to CRIPT.

        1. checks if the db schema is already set
            * if already exists then it skips fetching it from the API and just returns what it already has
        2. if db schema has not been set yet, then it fetches it from the API
            * after getting it from the API it saves it in the `_schema` class variable,
            so it can be easily and efficiently gotten next time
        """

        # check if db schema is already saved
        if bool(self._db_schema):
            return self._db_schema

        # fetch db_schema from API
        else:
            # fetch db schema, get the JSON body of it, and get the data of that JSON
            response = requests.get(url=f"{self.host}/schema/").json()

            if response["code"] != 200:
                raise APIError(api_error=response.json())

            # get the data from the API JSON response
            self._db_schema = response["data"]
            return self._db_schema

    @beartype
    def _is_node_schema_valid(self, node_json: str) -> bool:
        """
        checks a node JSON schema against the db schema to return if it is valid or not.

        1. get db schema
        1. convert node_json str to dict
        1. take out the node type from the dict
            1. "node": ["material"]
        1. use the node type from dict to tell the db schema which node schema to validate against
            1. Manipulates the string to be title case to work with db schema

        Parameters
        ----------
        node_json: str
            a node in JSON form string

        Notes
        -----
        This function does not take into consideration vocabulary validation.
            For vocabulary validation please check `is_vocab_valid`

        Raises
        ------
        CRIPTNodeSchemaError
            in case a node is invalid

        Returns
        -------
        bool
            whether the node JSON is valid or not
        """

        db_schema = self._get_db_schema()

        node_dict = json.loads(node_json)
        try:
            node_list = node_dict["node"]
        except KeyError:
            raise CRIPTJsonNodeError(node_list=node_dict["node"], json_str=json.dumps(node_dict))

        # TODO should use the `_is_node_field_valid()` function from utils.py to keep the code DRY
        # checking the node field "node": "Material"
        if isinstance(node_list, list) and len(node_list) == 1 and isinstance(node_list[0], str):
            node_type = node_list[0]
        else:
            raise CRIPTJsonNodeError(node_list, str(node_list))

        # set which node you are using schema validation for
        db_schema["$ref"] = f"#/$defs/{node_type}Post"

        try:
            jsonschema.validate(instance=node_dict, schema=db_schema)
        except jsonschema.exceptions.ValidationError as error:
            raise CRIPTNodeSchemaError(node_type=node_dict["node"], json_schema_validation_error=str(error)) from error

        # if validation goes through without any problems return True
        return True

    @beartype
    def save(self, project: Project) -> None:
        """
        This method takes a project node, serializes the class into JSON
        and then sends the JSON to be saved to the API.
        It takes Project node because everything is connected to the Project node,
        and it can be used to send either a POST or PATCH request to API

        Parameters
        ----------
        project: Project
            the Project Node that the user wants to save

        Raises
        ------
        CRIPTAPISaveError
            If the API responds with anything other than an HTTP of `200`, the API error is displayed to the user

        Returns
        -------
        None
            Just sends a `POST` or `Patch` request to the API
        """
        response: Dict = requests.post(url=f"{self._host}/{project.node_type.lower()}", headers=self._http_headers, data=project.json).json()

        # if http response is not 200 then show the API error to the user
        if response["code"] != 200:
            raise CRIPTAPISaveError(api_host_domain=self._host, http_code=response["code"], api_response=response["error"])

<<<<<<< HEAD
    def upload_file(self, file_path: Union[Path, str]) -> str:
        # trunk-ignore-begin(cspell)
        """
        uploads a file to AWS S3 bucket and returns a URL of the uploaded file in AWS S3
        The URL is has no expiration time limit and is available forever

        1. take a file path of type path or str to the file on local storage
            * see Example for more details
        1. convert the file path to pathlib object, so it is versatile and
            always uniform regardless if the user passes in a str or path object
        1. get the file
        1. rename the file to avoid clash or overwriting of previously uploaded files
            * change file name to `original_name_uuid4.extension`
                *  `document_42926a201a624fdba0fd6271defc9e88.txt`
        1. upload file to AWS S3
        1. get the link of the uploaded file and return it


        Parameters
        ----------
        file_path: Union[str, Path]
            file path as str or Path object. Path Object is recommended

        Examples
        --------
        ```python
        import cript

        api = cript.API(host, token)

        # programmatically create the absolute path of your file, so the program always works correctly
        my_file_path = (Path(__file__) / Path('../upload_files/my_file.txt')).resolve()

        my_file_s3_url = api.upload_file(absolute_file_path=my_file_path)
        ```

        Raises
        ------
        FileNotFoundError
            In case the CRIPT Python SDK cannot find the file on your computer because the file does not exist
            or the path to it is incorrect it raises
            [FileNotFoundError](https://docs.python.org/3/library/exceptions.html#FileNotFoundError)

        Returns
        -------
        object_name: str
            object_name of the AWS S3 uploaded file to be put into the File node source attribute
        """
        # trunk-ignore-end(cspell)

        # convert file path from whatever the user passed in to a pathlib object
        file_path = Path(file_path).resolve()

        # get file_name and file_extension from absolute file path
        # file_extension includes the dot, e.g. ".txt"
        file_name, file_extension = os.path.splitext(os.path.basename(file_path))

        # generate a UUID4 string without dashes, making a cleaner file name
        uuid_str = str(uuid.uuid4().hex)

        new_file_name: str = f"{file_name}_{uuid_str}{file_extension}"

        # e.g. "directory/file_name_uuid.extension"
        object_name = f"{self._BUCKET_DIRECTORY_NAME}/{new_file_name}"

        # upload file to AWS S3
        self._s3_client.upload_file(file_path, self._BUCKET_NAME, object_name)

        # return the object_name within AWS S3 for easy retrieval
        return object_name

    def download_file(self, object_name: str, destination_path: str = ".") -> None:
        """
        download a file from AWS S3 and save it to the specified path on local storage

        making a simple GET request to the URL that would download the file

        Parameters
        ----------
        object_name: str
            object_name within AWS S3 the extension e.g. "my_file_name.txt
            the file is then searched within "Data/{file_name}" and saved to local storage
            In case of the file source is a URL then it is the file source URL
                starting with "https://"
        destination_path: str
            please provide a path with file name of where you would like the file to be saved
            on local storage after retrieved and downloaded from AWS S3.
            > The destination path must include a file name
                Example: `~/Desktop/my_example_file_name.extension`

        Examples
        --------
        ```python
        desktop_path = (Path(__file__) / Path("../../../../../test_file_upload/my_downloaded_file.txt")).resolve()
        cript_api.download_file(file_url=my_file_url, destination_path=desktop_path)
        ```

        Raises
        ------
        FileNotFoundError
            In case the file could not be found because the file does not exist

        Returns
        -------
        None
            just downloads the file to the specified path
        """

        # TODO this needs testing
        # download file if the source is a web URL
        if object_name.startswith("http"):
            try:
                response: requests.Response = requests.get(url=object_name)

                # Raises an HTTPError if the status code is not 200
                response.raise_for_status()

                file_contents: bytes = response.content

                # convert str or Path object to Path object to be flexible in accepting user input
                destination_file_path = Path(destination_path).resolve()

                with open(destination_file_path, "wb") as file:
                    file.write(file_contents)
                return

            except requests.exceptions.HTTPError as error:
                raise FileDownloadError(error_message="Failed to download file. Error: {str(error)}")

        # file is stored in cloud storage and must be retrieved via object_name
        self._s3_client.download_file(
            Bucket=self._BUCKET_NAME,
            Key=object_name,
            Filename=destination_path
        )

    # TODO reset to work with real nodes node_type.node and node_type to be PrimaryNode
=======
    @beartype
>>>>>>> 15f7903f
    def search(
        self,
        node_type: BaseNode,
        search_mode: SearchModes,
        value_to_search: Union[None, str],
    ) -> Paginator:
        """
        This method is used to perform search on the CRIPT platform.

        Examples
        --------
        ```python
        # search by node type
        materials_paginator = cript_api.search(
            node_type=cript.Material,
            search_mode=cript.SearchModes.NODE_TYPE,
            value_to_search=None,
        )
        ```

        Parameters
        ----------
        node_type : PrimaryBaseNode
            Type of node that you are searching for.
        search_mode : SearchModes
            Type of search you want to do. You can search by name, `UUID`, `EXACT_NAME`, etc.
            Refer to [valid search modes](../search_modes)
        value_to_search : Union[str, None]
            What you are searching for can be either a value, and if you are only searching for
            a `NODE_TYPE`, then this value can be empty or `None`

        Returns
        -------
        Paginator
            paginator object for the user to use to flip through pages of search results
        """

        # get node typ from class
        node_type = node_type.node_type.lower()

        # always putting a page parameter of 0 for all search URLs
        page_number = 0

        api_endpoint: str = ""
        # requesting a page of some primary node
        if search_mode == SearchModes.NODE_TYPE:
            api_endpoint = f"{self._host}/{node_type}"

        elif search_mode == SearchModes.CONTAINS_NAME:
            api_endpoint = f"{self._host}/search/{node_type}"

        elif search_mode == SearchModes.EXACT_NAME:
            api_endpoint = f"{self._host}/search/exact/{node_type}"

        elif search_mode == SearchModes.UUID:
            api_endpoint = f"{self._host}/{node_type}/{value_to_search}"
            # putting the value_to_search in the URL instead of a query
            value_to_search = None

        assert api_endpoint != ""
        # TODO error handling if none of the API endpoints got hit
        return Paginator(http_headers=self._http_headers, api_endpoint=api_endpoint, query=value_to_search, current_page_number=page_number)<|MERGE_RESOLUTION|>--- conflicted
+++ resolved
@@ -57,7 +57,6 @@
     _api_handle: str = "api"
     _api_version: str = "v1"
 
-<<<<<<< HEAD
     # trunk-ignore-begin(cspell)
     # AWS S3 constants
     _REGION_NAME: str = "us-east-1"
@@ -68,9 +67,7 @@
     _s3_client: boto3.client = None
     # trunk-ignore-end(cspell)
 
-=======
     @beartype
->>>>>>> 15f7903f
     def __init__(self, host: Union[str, None] = None, token: Union[str, None] = None, config_file_path: str = ""):
         """
         Initialize CRIPT API client with host and token.
@@ -523,7 +520,6 @@
         if response["code"] != 200:
             raise CRIPTAPISaveError(api_host_domain=self._host, http_code=response["code"], api_response=response["error"])
 
-<<<<<<< HEAD
     def upload_file(self, file_path: Union[Path, str]) -> str:
         # trunk-ignore-begin(cspell)
         """
@@ -660,10 +656,7 @@
             Filename=destination_path
         )
 
-    # TODO reset to work with real nodes node_type.node and node_type to be PrimaryNode
-=======
     @beartype
->>>>>>> 15f7903f
     def search(
         self,
         node_type: BaseNode,
