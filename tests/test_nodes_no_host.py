from dataclasses import replace

import pytest

import cript
from cript.nodes.exceptions import (
    CRIPTJsonDeserializationError,
    CRIPTJsonSerializationError,
    CRIPTNodeSchemaError,
)


def get_parameter():
    parameter = cript.Parameter("update_frequency", 1000.0, "1/ns")
    return parameter


def get_parameter_string():
    ret_str = "{'node': 'Parameter', 'key': 'update_frequency',"
    ret_str += " 'value': 1000.0, 'unit': '1/ns'}"
    return ret_str.replace("'", '"')


def get_algorithm():
    algorithm = cript.Algorithm("mc_barostat", "barostat")
    return algorithm


def get_algorithm_string():
    ret_str = "{'node': 'Algorithm', 'key': 'mc_barostat', 'type': 'barostat',"
    ret_str += " 'parameter': [], 'citation': []}"
    return ret_str.replace("'", '"')


<<<<<<< HEAD
def get_quantity():
    quantity = cript.Quantity("mass", 11.2, "kg", 0.2, "std")
    return quantity


def get_quantity_string():
    ret_str = "{'node': 'Quantity', 'key': 'mass', 'value': 11.2, "
    ret_str += "'unit': 'kg', 'uncertainty': 0.2, 'uncertainty_type': 'std'}"
=======
def get_reference():
    reference = cript.Reference(
        "journal_article",
        authors=["Ludwig Schneider", "Marcus Müller"],
        journal="Computer Physics Communications",
        publisher="Elsevier",
        year=2019,
        pages=[463, 476],
        doi="10.1016/j.cpc.2018.08.011",
        issn="0010-4655",
        website="https://www.sciencedirect.com/science/article/pii/S0010465518303072",
    )
    return reference


def get_reference_string():
    ret_str = "{'node': 'Reference', 'url': '', 'type': 'journal_article', 'title': '', 'authors':"
    ret_str += " ['Ludwig Schneider', 'Marcus M\\u00fcller'], 'journal': 'Computer Physics Communications', "
    ret_str += "'publisher': 'Elsevier', 'year': 2019, 'issue': null, 'pages': [463, 476], "
    ret_str += "'doi': '10.1016/j.cpc.2018.08.011', 'issn': '0010-4655', 'arxiv_id': '', "
    ret_str += "'pmid': null, 'website': 'https://www.sciencedirect.com/science/article/pii/S0010465518303072'}"
    return ret_str.replace("'", '"')


def get_citation():
    citation = cript.Citation("reference", get_reference())
    return citation


def get_citation_string():
    return "{'node': 'Citation', 'type': 'reference', 'reference':}".replace(
        "'reference':", f"'reference': {get_reference_string()}"
    ).replace("'", '"')


def get_software():
    software = cript.Software("SOMA", "0.7.0", "https://gitlab.com/InnocentBug/SOMA")
    return software


def get_software_string():
    ret_str = "{'node': 'Software', 'url': '', 'name': 'SOMA',"
    ret_str += " 'version': '0.7.0', 'source': 'https://gitlab.com/InnocentBug/SOMA'}"
>>>>>>> 3e61cca4
    return ret_str.replace("'", '"')


def test_parameter():
    p = get_parameter()
    p_str = p.json
    assert p_str == get_parameter_string()
    p = cript.load_nodes_from_json(p_str)
    assert p_str == get_parameter_string()

    p.key = "advanced_sampling"
    assert p.key == "advanced_sampling"
    p.value = 15.0
    assert p.value == 15.0
    with pytest.raises(CRIPTNodeSchemaError):
        p.value = None
    assert p.value == 15.0
    p.unit = "m"
    assert p.unit == "m"


def test_algorithm():
    a = get_algorithm()
    a_str = a.json
    assert a_str == get_algorithm_string()
    a.parameter += [get_parameter()]
    a_str = get_algorithm_string()
    a_str2 = a_str.replace('parameter": []', f'parameter": [{get_parameter_string()}]')
    assert a_str2 == a.json

    a2 = cript.load_nodes_from_json(a_str2)
    assert a_str2 == a2.json

    a.key = "berendsen"
    assert a.key == "berendsen"
    a.type = "integration"
    assert a.type == "integration"

<<<<<<< HEAD
    # Add citation test, once we have citation implemted


def test_quantity():
    q = get_quantity()
    assert q.json == get_quantity_string()
    assert cript.load_nodes_from_json(get_quantity_string()).json == q.json

    q.key = "volume"
    assert q.key == "volume"
    q.value = 0.5
    assert q.value == 0.5
    q.unit = "l"
    assert q.unit == "l"
    q.set_uncertainty(0.1, "var")
    assert q.uncertainty == 0.1
    assert q.uncertainty_type == "var"
=======
    a.citation += [get_citation()]
    assert a.citation[0].json == get_citation().json


def test_reference():
    r = get_reference()
    assert r.json == get_reference_string()

    r2 = cript.load_nodes_from_json(r.json)
    assert r2.json == get_reference_string()

    r2.authors = ["Ludwig Schneider"]
    assert str(r2.authors) == "['Ludwig Schneider']"
    with pytest.raises(AttributeError):
        r2.url = "https://test.url"

    r2.type = "dissertation"
    assert r2.type == "dissertation"
    r2.title = "Rheology and Structure Formation in Complex Polymer Melts"
    assert r2.title == "Rheology and Structure Formation in Complex Polymer Melts"
    r2.journal = ""
    assert r2.journal == ""
    r2.publisher = "eDiss Georg-August Universität Göttingen"
    assert r2.publisher == "eDiss Georg-August Universität Göttingen"
    r2.issue = None
    assert r2.issue is None
    r2.pages = [1, 215]
    assert r2.pages == [1, 215]
    r2.doi = "10.53846/goediss-7403"
    assert r2.doi == "10.53846/goediss-7403"
    r2.issn = ""
    assert r2.issn == ""
    r2.arxiv_id = "no id"
    assert r2.arxiv_id == "no id"
    r2.pmid = 0
    assert r2.pmid == 0
    r2.website = "http://hdl.handle.net/11858/00-1735-0000-002e-e60c-c"
    assert r2.website == "http://hdl.handle.net/11858/00-1735-0000-002e-e60c-c"


def test_citation():
    c = get_citation()
    assert c.json == get_citation_string()
    c.type = "replicated"
    assert c.type == "replicated"
    new_ref = get_reference()
    new_ref.title = "foo bar"
    c.reference = new_ref
    assert c.reference == new_ref


def test_software():
    s = get_software()
    assert s.json == get_software_string()
    s2 = cript.load_nodes_from_json(s.json)
    assert s2.json == s.json

    s2.name = "PySAGES"
    assert s2.name == "PySAGES"
    s2.version = "v0.3.0"
    assert s2.version == "v0.3.0"
    s2.source = "https://github.com/SSAGESLabs/PySAGES"
    assert s2.source == "https://github.com/SSAGESLabs/PySAGES"


def test_json_error():
    faulty_json = "{'node': 'Parameter', 'foo': 'bar'}".replace("'", '"')
    with pytest.raises(CRIPTJsonDeserializationError):
        cript.load_nodes_from_json(faulty_json)

    faulty_json = "{'node': 'Parameter', 'key': 'update_frequency', 'value': 1000.0, 'unit': '1/ns', 'foo': 'bar'}".replace(
        "'", '"'
    )
    with pytest.raises(CRIPTJsonDeserializationError):
        cript.load_nodes_from_json(faulty_json)

    parameter = get_parameter()
    # Let's break the node by violating the data model
    parameter._json_attrs = replace(parameter._json_attrs, value=None)
    with pytest.raises(CRIPTJsonSerializationError):
        parameter.json
    # Let's break it completely
    parameter._json_attrs = None
    with pytest.raises(CRIPTJsonSerializationError):
        parameter.json
>>>>>>> 3e61cca4
<|MERGE_RESOLUTION|>--- conflicted
+++ resolved
@@ -32,7 +32,6 @@
     return ret_str.replace("'", '"')
 
 
-<<<<<<< HEAD
 def get_quantity():
     quantity = cript.Quantity("mass", 11.2, "kg", 0.2, "std")
     return quantity
@@ -41,7 +40,8 @@
 def get_quantity_string():
     ret_str = "{'node': 'Quantity', 'key': 'mass', 'value': 11.2, "
     ret_str += "'unit': 'kg', 'uncertainty': 0.2, 'uncertainty_type': 'std'}"
-=======
+    return ret_str.replace("'", '"')
+
 def get_reference():
     reference = cript.Reference(
         "journal_article",
@@ -85,7 +85,6 @@
 def get_software_string():
     ret_str = "{'node': 'Software', 'url': '', 'name': 'SOMA',"
     ret_str += " 'version': '0.7.0', 'source': 'https://gitlab.com/InnocentBug/SOMA'}"
->>>>>>> 3e61cca4
     return ret_str.replace("'", '"')
 
 
@@ -123,9 +122,9 @@
     assert a.key == "berendsen"
     a.type = "integration"
     assert a.type == "integration"
-
-<<<<<<< HEAD
-    # Add citation test, once we have citation implemted
+    a.citation += [get_citation()]
+    assert a.citation[0].json == get_citation().json
+
 
 
 def test_quantity():
@@ -142,10 +141,6 @@
     q.set_uncertainty(0.1, "var")
     assert q.uncertainty == 0.1
     assert q.uncertainty_type == "var"
-=======
-    a.citation += [get_citation()]
-    assert a.citation[0].json == get_citation().json
-
 
 def test_reference():
     r = get_reference()
@@ -227,5 +222,4 @@
     # Let's break it completely
     parameter._json_attrs = None
     with pytest.raises(CRIPTJsonSerializationError):
-        parameter.json
->>>>>>> 3e61cca4
+        parameter.json