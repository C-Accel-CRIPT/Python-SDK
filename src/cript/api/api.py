import copy
import json
import logging
import os
import uuid
import warnings
from pathlib import Path
from typing import Any, Dict, List, Optional, Union

import boto3
import jsonschema
import requests
from beartype import beartype

from cript.api.api_config import _API_TIMEOUT
from cript.api.exceptions import (
    APIError,
    CRIPTAPIRequiredError,
    CRIPTAPISaveError,
    CRIPTConnectionError,
    CRIPTDuplicateNameError,
    InvalidHostError,
    InvalidVocabulary,
)
from cript.api.paginator import Paginator
from cript.api.utils.get_host_token import resolve_host_and_token
from cript.api.utils.helper_functions import _get_node_type_from_json
from cript.api.utils.save_helper import (
    _fix_node_save,
    _get_uuid_from_error_message,
    _identify_suppress_attributes,
    _InternalSaveValues,
)
from cript.api.utils.web_file_downloader import download_file_from_url
from cript.api.valid_search_modes import SearchModes
from cript.api.vocabulary_categories import VocabCategories
from cript.nodes.exceptions import CRIPTNodeSchemaError
from cript.nodes.primary_nodes.project import Project
from cript.nodes.uuid_base import UUIDBaseNode

# Do not use this directly! That includes devs.
# Use the `_get_global_cached_api for access.
_global_cached_api = None


def _get_global_cached_api():
    """
    Read-Only access to the globally cached API object.
    Raises an exception if no global API object is cached yet.
    """
    if _global_cached_api is None:
        raise CRIPTAPIRequiredError()
    return _global_cached_api


class API:
    """
    ## Definition
    API Client class to communicate with the CRIPT API
    """

    # dictates whether the user wants to see terminal log statements or not
    _verbose: bool = True
    logger: logging.Logger = None  # type: ignore

    _host: str = ""
    _api_token: str = ""
    _storage_token: str = ""
    _http_headers: dict = {}
    _vocabulary: dict = {}
    _db_schema: dict = {}
    _api_handle: str = "api"
    _api_version: str = "v1"

    # trunk-ignore-begin(cspell)
    # AWS S3 constants
    _REGION_NAME: str = "us-east-1"
    _IDENTITY_POOL_ID: str = "us-east-1:9426df38-994a-4191-86ce-3cb0ce8ac84d"
    _COGNITO_LOGIN_PROVIDER: str = "cognito-idp.us-east-1.amazonaws.com/us-east-1_SZGBXPl2j"
    _BUCKET_NAME: str = "cript-user-data"
    _BUCKET_DIRECTORY_NAME: str = "python_sdk_files"
    _internal_s3_client: Any = None  # type: ignore
    # trunk-ignore-end(cspell)

    @beartype
    def __init__(self, host: Union[str, None] = None, api_token: Union[str, None] = None, storage_token: Union[str, None] = None, config_file_path: Union[str, Path] = ""):
        """
        Initialize CRIPT API client with host and token.
        Additionally, you can  use a config.json file and specify the file path.

        !!! note "api client context manager"
            It is necessary to use a `with` context manager for the API

        Examples
        --------
        ### Create API client with host and token
        ```Python
        with cript.API(
            host="https://api.criptapp.org/",
            api_token="my api token",
            storage_token="my storage token",
        ) as api:
            # node creation, api.save(), etc.
        ```

        ---

        ### Creating API Client
        !!! Warning "Token Security"
            It is **highly** recommended that you store your API tokens in a safe location and read it into your code
            Hard-coding API tokens directly into the code can pose security risks,
            as the token might be exposed if the code is shared or stored in a version control system.
            Anyone that has access to your tokens can impersonate you on the CRIPT platform

        ### Create API Client with
        [Environment Variables](https://www.freecodecamp.org/news/python-env-vars-how-to-get-an-environment-variable-in-python/)
        Another great way to keep sensitive information secure is by using
        [environment variables](https://www.freecodecamp.org/news/python-env-vars-how-to-get-an-environment-variable-in-python/).
        Sensitive information can be securely stored in environment variables and loaded into the code using
        [os.getenv()](https://docs.python.org/3/library/os.html#os.getenv).

        #### Example

        ```python
        import os

        # securely load sensitive data into the script
        cript_host = os.getenv("cript_host")
        cript_api_token = os.getenv("cript_api_token")
        cript_storage_token = os.getenv("cript_storage_token")

        with cript.API(host=cript_host, api_token=cript_api_token, storage_token=cript_storage_token) as api:
            # write your script
            pass
        ```

        ### Create API Client with None
        Alternatively you can configure your system to have an environment variable of
        `CRIPT_TOKEN` for the API token and `CRIPT_STORAGE_TOKEN` for the storage token, then
        initialize `cript.API` `api_token` and `storage_token` with `None`.

        The CRIPT Python SDK will try to read the API Token and Storage token from your system's environment variables.

        ```python
        with cript.API(host=cript_host, api_token=None, storage_token=None) as api:
            # write your script
            pass
        ```

        ### Create API client with config.json
        `config.json`
        ```json
        {
            "host": "https://api.criptapp.org/",
            "api_token": "I am API token",
            "storage_token": "I am storage token"
        }
        ```

        `my_script.py`
        ```python
        from pathlib import Path

        # create a file path object of where the config file is
        config_file_path = Path(__file__) / Path('./config.json')

        with cript.API(config_file_path=config_file_path) as api:
            # node creation, api.save(), etc.
        ```

        Parameters
        ----------
        host : str, None
            CRIPT host for the Python SDK to connect to such as https://api.criptapp.org/`
            This host address is the same address used to login to cript website.
            If `None` is specified, the host is inferred from the environment variable `CRIPT_HOST`.
        api_token : str, None
            CRIPT API Token used to connect to CRIPT and upload all data with the exception to file upload that needs
            a different token.
            You can find your personal token on the cript website at User > Security Settings.
            The user icon is in the top right.
            If `None` is specified, the token is inferred from the environment variable `CRIPT_TOKEN`.
        storage_token: str
            This token is used to upload local files to CRIPT cloud storage when needed
        config_file_path: str
            the file path to the config.json file where the token and host can be found


        Notes
        -----
        * if `host=None` and `token=None`
            then the Python SDK will grab the host from the users environment variable of `"CRIPT_HOST"`
            and `"CRIPT_TOKEN"`

        Warns
        -----
        UserWarning
            If `host` is using "http" it gives the user a warning that HTTP is insecure and the user should use HTTPS

        Raises
        ------
        CRIPTConnectionError
            If it cannot connect to CRIPT with the provided host and token a CRIPTConnectionError is thrown.

        Returns
        -------
        None
            Instantiate a new CRIPT API object
        """

        # if there is a config.json file or any of the parameters are None, then get the variables from file or env vars
        if config_file_path or (host is None or api_token is None or storage_token is None):
            authentication_dict: Dict[str, str] = resolve_host_and_token(host, api_token=api_token, storage_token=storage_token, config_file_path=config_file_path)

            host = authentication_dict["host"]
            api_token = authentication_dict["api_token"]
            storage_token = authentication_dict["storage_token"]

        self._host = self._prepare_host(host=host)  # type: ignore
        self._api_token = api_token  # type: ignore
        self._storage_token = storage_token  # type: ignore

        # add Bearer to token for HTTP requests
        self._http_headers = {"Authorization": f"Bearer {self._api_token}", "Content-Type": "application/json"}

        # check that api can connect to CRIPT with host and token
        self._check_initial_host_connection()

        self._get_db_schema()

        # set a logger instance to use for the class logs
        self._set_logger()

    def __str__(self) -> str:
        """
        States the host of the CRIPT API client

        Returns
        -------
        str
        """
        return f"CRIPT API Client - Host URL: '{self.host}'"

    def _set_logger(self, verbose: bool = True) -> None:
        """
        Prepare and configure the logger for the API class.

        This function creates and configures a logger instance associated with the current module (class).

        Parameters
        ----------
        verbose: bool default True
            set if you want `cript.API` to give logs to console or not

        Returns
        -------
        logging.Logger
            The configured logger instance.
        """
        # Create a logger instance associated with the current module
        logger = logging.getLogger(__name__)

        # Set the logger's level based on the verbose flag
        if verbose:
            logger.setLevel(logging.INFO)  # Display INFO logs
        else:
            logger.setLevel(logging.CRITICAL)  # Display no logs

        # Create a console handler
        console_handler = logging.StreamHandler()

        # Create a formatter for log messages (customize the format as desired)
        formatter = logging.Formatter("%(levelname)s: %(message)s")

        # Associate the formatter with the console handler
        console_handler.setFormatter(formatter)

        # Add the console handler to the logger
        logger.addHandler(console_handler)

        # set logger for the class
        self.logger = logger

    @property
    def verbose(self) -> bool:
        """
        A boolean flag that controls whether verbose logging is enabled or not.

        When `verbose` is set to `True`, the class will provide additional detailed logging
        to the terminal. This can be useful for debugging and understanding the internal
        workings of the class.

        ```bash
        INFO: Validating Project graph...
        ```

        When `verbose` is set to `False`, the class will only provide essential logging information,
        making the terminal output less cluttered and more user-friendly.

        Examples
        --------
        ```python
        # turn off the terminal logs
        api.verbose = False
        ```

        Returns
        -------
        bool
            verbose boolean value
        """
        return self._verbose

    @verbose.setter
    def verbose(self, new_verbose_value: bool) -> None:
        """
        sets the verbose value and then sets a new logger for the class

        Parameters
        ----------
        new_verbose_value: bool
            new verbose value to turn the logging ON or OFF

        Returns
        -------
        None
        """
        self._verbose = new_verbose_value
        self._set_logger(verbose=new_verbose_value)

    @beartype
    def _prepare_host(self, host: str) -> str:
        # strip ending slash to make host always uniform
        host = host.rstrip("/")
        host = f"{host}/{self._api_handle}/{self._api_version}"

        # if host is using unsafe "http://" then give a warning
        if host.startswith("http://"):
            warnings.warn("HTTP is an unsafe protocol please consider using HTTPS.")

        if not host.startswith("http"):
            raise InvalidHostError()

        return host

    # Use a property to ensure delayed init of s3_client
    @property
    def _s3_client(self) -> boto3.client:  # type: ignore
        """
        creates or returns a fully authenticated and ready s3 client

        Returns
        -------
        s3_client: boto3.client
            fully prepared and authenticated s3 client ready to be used throughout the script
        """

        if self._internal_s3_client is None:
            auth = boto3.client("cognito-identity", region_name=self._REGION_NAME)
            identity_id = auth.get_id(IdentityPoolId=self._IDENTITY_POOL_ID, Logins={self._COGNITO_LOGIN_PROVIDER: self._storage_token})
            # TODO remove this temporary fix to the token, by getting is from back end.
            aws_token = self._storage_token

            aws_credentials = auth.get_credentials_for_identity(IdentityId=identity_id["IdentityId"], Logins={self._COGNITO_LOGIN_PROVIDER: aws_token})
            aws_credentials = aws_credentials["Credentials"]
            s3_client = boto3.client(
                "s3",
                aws_access_key_id=aws_credentials["AccessKeyId"],
                aws_secret_access_key=aws_credentials["SecretKey"],
                aws_session_token=aws_credentials["SessionToken"],
            )
            self._internal_s3_client = s3_client
        return self._internal_s3_client

    def __enter__(self):
        self.connect()
        return self

    @beartype
    def __exit__(self, type, value, traceback):
        self.disconnect()

    def connect(self):
        """
        Connect this API globally as the current active access point.
        It is not necessary to call this function manually if a context manager is used.
        A context manager is preferred where possible.
        Jupyter notebooks are a use case where this connection can be handled manually.
        If this function is called manually, the `API.disconnect` function has to be called later.

        For manual connection: nested API object are discouraged.
        """
        # Store the last active global API (might be None)
        global _global_cached_api
        self._previous_global_cached_api = copy.copy(_global_cached_api)
        _global_cached_api = self
        return self

    def disconnect(self):
        """
        Disconnect this API from the active access point.
        It is not necessary to call this function manually if a context manager is used.
        A context manager is preferred where possible.
        Jupyter notebooks are a use case where this connection can be handled manually.
        This function has to be called manually if  the `API.connect` function has to be called before.

        For manual connection: nested API object are discouraged.
        """
        # Restore the previously active global API (might be None)
        global _global_cached_api
        _global_cached_api = self._previous_global_cached_api

    @property
    def schema(self):
        """
        Access the CRIPT Database Schema that is associated with this API connection.
        The CRIPT Database Schema is used  to validate a node's JSON so that it is compatible with the CRIPT API.
        """
        return self._db_schema

    @property
    def host(self):
        """
        Read only access to the currently connected host.

        The term "host" designates the specific CRIPT instance to which you intend to upload your data.

        For most users, the host will be `api.criptapp.org`

        ```yaml
        host: api.criptapp.org
        ```

        Examples
        --------
        ```python
        print(cript_api.host)
        ```
        Output
        ```Python
        https://api.criptapp.org/api/v1
        ```
        """
        return self._host

    def _check_initial_host_connection(self) -> None:
        """
        tries to create a connection with host and if the host does not respond or is invalid it raises an error

        Raises
        -------
        CRIPTConnectionError
            raised when the host does not give the expected response

        Returns
        -------
        None
        """
        try:
            pass
        except Exception as exc:
            raise CRIPTConnectionError(self.host, self._api_token) from exc

    def _get_vocab(self) -> dict:
        """
        gets the entire CRIPT controlled vocabulary and stores it in _vocabulary

        1. loops through all controlled vocabulary categories
            1. if the category already exists in the controlled vocabulary then skip that category and continue
            1. if the category does not exist in the `_vocabulary` dict,
            then request it from the API and append it to the `_vocabulary` dict
        1. at the end the `_vocabulary` should have all the controlled vocabulary and that will be returned

           Examples
           --------
           The vocabulary looks like this
           ```json
           {'algorithm_key':
                [
                    {
                    'description': "Velocity-Verlet integration algorithm. Parameters: 'integration_timestep'.",
                    'name': 'velocity_verlet'
                    },
            }
           ```
        """

        # loop through all vocabulary categories and make a request to each vocabulary category
        # and put them all inside of self._vocab with the keys being the vocab category name
        for category in VocabCategories:
            if category in self._vocabulary:
                continue

            self._vocabulary[category.value] = self.get_vocab_by_category(category)

        return self._vocabulary

    @beartype
    def get_vocab_by_category(self, category: VocabCategories) -> List[dict]:
        """
        get the CRIPT controlled vocabulary by category

        Parameters
        ----------
        category: str
            category of

        Returns
        -------
        List[dict]
            list of JSON containing the controlled vocabulary
        """

        # check if the vocabulary category is already cached
        if category.value in self._vocabulary:
            return self._vocabulary[category.value]

        # if vocabulary category is not in cache, then get it from API and cache it
        response = requests.get(f"{self.host}/cv/{category.value}/", timeout=_API_TIMEOUT).json()

        if response["code"] != 200:
            # TODO give a better CRIPT custom Exception
            raise Exception(f"while getting controlled vocabulary from CRIPT for {category}, " f"the API responded with http {response} ")

        # add to cache
        self._vocabulary[category.value] = response["data"]

        return self._vocabulary[category.value]

    @beartype
    def _is_vocab_valid(self, vocab_category: VocabCategories, vocab_word: str) -> bool:
        """
        checks if the vocabulary is valid within the CRIPT controlled vocabulary.
        Either returns True or InvalidVocabulary Exception

        1. if the vocabulary is custom (starts with "+")
            then it is automatically valid
        2. if vocabulary is not custom, then it is checked against its category
            if the word cannot be found in the category then it returns False

        Parameters
        ----------
        vocab_category: VocabCategories
            ControlledVocabularyCategories enums
        vocab_word: str
            the vocabulary word e.g. "CAS", "SMILES", "BigSmiles", "+my_custom_key"

        Returns
        -------
        a boolean of if the vocabulary is valid

        Raises
        ------
        InvalidVocabulary
            If the vocabulary is invalid then the error gets raised
        """

        # check if vocab is custom
        # This is deactivated currently, no custom vocab allowed.
        if vocab_word.startswith("+"):
            return True

        # get the entire vocabulary
        controlled_vocabulary = self._get_vocab()
        # get just the category needed
        controlled_vocabulary = controlled_vocabulary[vocab_category.value]

        # TODO this can be faster with a dict of dicts that can do o(1) look up
        #  looping through an unsorted list is an O(n) look up which is slow
        # loop through the list
        for vocab_dict in controlled_vocabulary:
            # check the name exists within the dict
            if vocab_dict.get("name") == vocab_word:
                return True

        raise InvalidVocabulary(vocab=vocab_word, possible_vocab=list(controlled_vocabulary))

    def _get_db_schema(self) -> dict:
        """
        Sends a GET request to CRIPT to get the database schema and returns it.
        The database schema can be used for validating the JSON request
        before submitting it to CRIPT.

        1. checks if the db schema is already set
            * if already exists then it skips fetching it from the API and just returns what it already has
        2. if db schema has not been set yet, then it fetches it from the API
            * after getting it from the API it saves it in the `_schema` class variable,
            so it can be easily and efficiently gotten next time
        """

        # check if db schema is already saved
        if bool(self._db_schema):
            return self._db_schema

        # fetch db_schema from API
        else:
            # fetch db schema from API
            response: requests.Response = requests.get(url=f"{self.host}/schema/", timeout=_API_TIMEOUT)

            # raise error if not HTTP 200
            response.raise_for_status()

            # if no error, take the JSON from the API response
            response_dict: Dict = response.json()

            # get the data from the API JSON response
            self._db_schema = response_dict["data"]
            return self._db_schema

    @beartype
    def _is_node_schema_valid(self, node_json: str, is_patch: bool = False) -> bool:
        """
        checks a node JSON schema against the db schema to return if it is valid or not.

        1. get db schema
        1. convert node_json str to dict
        1. take out the node type from the dict
            1. "node": ["material"]
        1. use the node type from dict to tell the db schema which node schema to validate against
            1. Manipulates the string to be title case to work with db schema

        Parameters
        ----------
        node_json: str
            a node in JSON form string
        is_patch: bool
            a boolean flag checking if it needs to validate against `NodePost` or `NodePatch`

        Notes
        -----
        This function does not take into consideration vocabulary validation.
            For vocabulary validation please check `is_vocab_valid`

        Raises
        ------
        CRIPTNodeSchemaError
            in case a node is invalid

        Returns
        -------
        bool
            whether the node JSON is valid or not
        """

        db_schema = self._get_db_schema()

        node_type: str = _get_node_type_from_json(node_json=node_json)

        node_dict = json.loads(node_json)

        # logging out info to the terminal for the user feedback
        # (improve UX because the program is currently slow)
        self.logger.info(f"Validating {node_type} graph...")

        # set the schema to test against http POST or PATCH of DB Schema
        schema_http_method: str

        if is_patch:
            schema_http_method = "Patch"
        else:
            schema_http_method = "Post"

        # set which node you are using schema validation for
        db_schema["$ref"] = f"#/$defs/{node_type}{schema_http_method}"

        try:
            jsonschema.validate(instance=node_dict, schema=db_schema)
        except jsonschema.exceptions.ValidationError as error:
            raise CRIPTNodeSchemaError(node_type=node_dict["node"], json_schema_validation_error=str(error)) from error

        # if validation goes through without any problems return True
        return True

    def save(self, project: Project) -> None:
        """
        This method takes a project node, serializes the class into JSON
        and then sends the JSON to be saved to the API.
        It takes Project node because everything is connected to the Project node,
        and it can be used to send either a POST or PATCH request to API

        Parameters
        ----------
        project: Project
            the Project Node that the user wants to save

        Raises
        ------
        CRIPTAPISaveError
            If the API responds with anything other than an HTTP of `200`, the API error is displayed to the user

        Returns
        -------
        A set of extra saved node UUIDs.
            Just sends a `POST` or `Patch` request to the API
        """
        try:
            self._internal_save(project)
        except CRIPTAPISaveError as exc:
            if exc.pre_saved_nodes:
                for node_uuid in exc.pre_saved_nodes:
                    # TODO remove all pre-saved nodes by their uuid.
                    pass
            raise exc from exc

    def _internal_save(self, node, save_values: Optional[_InternalSaveValues] = None) -> _InternalSaveValues:
        """
        Internal helper function that handles the saving of different nodes (not just project).

        If a "Bad UUID" error happens, we find that node with the UUID and save it first.
        Then we recursively call the _internal_save again.
        Because it is recursive, this repeats until no "Bad UUID" error happen anymore.
        This works, because we keep track of "Bad UUID" handled nodes, and represent them in the JSON only as the UUID.
        """

        if save_values is None:
            save_values = _InternalSaveValues()

        # saves all the local files to cloud storage right before saving the Project node
        # Ensure that all file nodes have uploaded there payload before actual save.
        for file_node in node.find_children({"node": ["File"]}):
            file_node.ensure_uploaded(api=self)

        node.validate()

        # Dummy response to have a virtual do-while loop, instead of while loop.
        response = {"code": -1}
        # TODO remove once get works properly
        force_patch = False

        while response["code"] != 200:
            # Keep a record of how the state was before the loop
            old_save_values = copy.deepcopy(save_values)
            # We assemble the JSON to be saved to back end.
            # Note how we exclude pre-saved uuid nodes.
            json_data = node.get_json(known_uuid=save_values.saved_uuid, suppress_attributes=save_values.suppress_attributes).json

            # This checks if the current node exists on the back end.
            # if it does exist we use `patch` if it doesn't `post`.
            test_get_response: Dict = requests.get(url=f"{self._host}/{node.node_type_snake_case}/{str(node.uuid)}/", headers=self._http_headers, timeout=_API_TIMEOUT).json()
            patch_request = test_get_response["code"] == 200

            # TODO remove once get works properly
            if not patch_request and force_patch:
                patch_request = True
                force_patch = False
            # TODO activate patch validation
            # node.validate(is_patch=patch_request)

            # If all that is left is a UUID, we don't need to save it, we can just exit the loop.
            if patch_request and len(json.loads(json_data)) == 1:
                response = {"code": 200}
                break

            if patch_request:
                response: Dict = requests.patch(url=f"{self._host}/{node.node_type_snake_case}/{str(node.uuid)}/", headers=self._http_headers, data=json_data, timeout=_API_TIMEOUT).json()  # type: ignore
            else:
                response: Dict = requests.post(url=f"{self._host}/{node.node_type_snake_case}/", headers=self._http_headers, data=json_data, timeout=_API_TIMEOUT).json()  # type: ignore

            # If we get an error we may be able to fix, we to handle this extra and save the bad node first.
            # Errors with this code, may be fixable
            if response["code"] in (400, 409):
                try:
                    returned_save_values = _fix_node_save(self, node, response, save_values)
                except CRIPTAPISaveError as exc:
                    # If the previous error was a duplicated name issue
                    if "duplicate item [{'name':" in str(response["error"]):
                        # And (second condition) the request failed bc of the now suppressed name
                        if "'name' is a required property" in exc.api_response:
                            # Raise a save error, with the nice name related error message
                            raise CRIPTDuplicateNameError(response, json_data, exc) from exc
                    # Else just raise the exception as normal.
                    raise exc

                save_values += returned_save_values

            # Handle errors from patching with too many attributes
            if patch_request and response["code"] in (400,):
                suppress_attributes = _identify_suppress_attributes(node, response)
                new_save_values = _InternalSaveValues(save_values.saved_uuid, suppress_attributes)
                save_values += new_save_values

            # It is only worthwhile repeating the attempted save loop if our state has improved.
            # Aka we did something to fix the occurring error
            if not save_values > old_save_values:
                # TODO remove once get works properly
                if not patch_request and response["code"] == 409 and response["error"].strip().startswith("Duplicate uuid:"):  # type: ignore
                    duplicate_uuid = _get_uuid_from_error_message(response["error"])  # type: ignore
                    if str(node.uuid) == duplicate_uuid:
                        force_patch = True
                        continue

                break

        if response["code"] != 200:
            raise CRIPTAPISaveError(api_host_domain=self._host, http_code=response["code"], api_response=response["error"], patch_request=patch_request, pre_saved_nodes=save_values.saved_uuid, json_data=json_data)  # type: ignore

        save_values.saved_uuid.add(str(node.uuid))
        return save_values

    def upload_file(self, file_path: Union[Path, str]) -> str:
        # trunk-ignore-begin(cspell)
        """
        uploads a file to AWS S3 bucket and returns a URL of the uploaded file in AWS S3
        The URL is has no expiration time limit and is available forever

        1. take a file path of type path or str to the file on local storage
            * see Example for more details
        1. convert the file path to pathlib object, so it is versatile and
            always uniform regardless if the user passes in a str or path object
        1. get the file
        1. rename the file to avoid clash or overwriting of previously uploaded files
            * change file name to `original_name_uuid4.extension`
                *  `document_42926a201a624fdba0fd6271defc9e88.txt`
        1. upload file to AWS S3
        1. get the link of the uploaded file and return it


        Parameters
        ----------
        file_path: Union[str, Path]
            file path as str or Path object. Path Object is recommended

        Examples
        --------
        ```python
        import cript

        api = cript.API(host, token)

        # programmatically create the absolute path of your file, so the program always works correctly
        my_file_path = (Path(__file__) / Path('../upload_files/my_file.txt')).resolve()

        my_file_s3_url = api.upload_file(absolute_file_path=my_file_path)
        ```

        Raises
        ------
        FileNotFoundError
            In case the CRIPT Python SDK cannot find the file on your computer because the file does not exist
            or the path to it is incorrect it raises
            [FileNotFoundError](https://docs.python.org/3/library/exceptions.html#FileNotFoundError)

        Returns
        -------
        object_name: str
            object_name of the AWS S3 uploaded file to be put into the File node source attribute
        """
        # trunk-ignore-end(cspell)

        # TODO consider using a new variable when converting `file_path` from parameter
        #  to a Path object with a new type
        # convert file path from whatever the user passed in to a pathlib object
        file_path = Path(file_path).resolve()

        # get file_name and file_extension from absolute file path
        # file_extension includes the dot, e.g. ".txt"
        file_name, file_extension = os.path.splitext(os.path.basename(file_path))

        # generate a UUID4 string without dashes, making a cleaner file name
        uuid_str: str = str(uuid.uuid4().hex)

        new_file_name: str = f"{file_name}_{uuid_str}{file_extension}"

        # e.g. "directory/file_name_uuid.extension"
        object_name: str = f"{self._BUCKET_DIRECTORY_NAME}/{new_file_name}"

        # upload file to AWS S3
        self._s3_client.upload_file(Filename=file_path, Bucket=self._BUCKET_NAME, Key=object_name)  # type: ignore

        # return the object_name within AWS S3 for easy retrieval
        return object_name

    @beartype
    def download_file(self, file_source: str, destination_path: str = ".") -> None:
        """
        Download a file from CRIPT Cloud Storage (AWS S3) and save it to the specified path.

        ??? Info "Cloud Storage vs Web URL File Download"

            If the `object_name` does not starts with `http` then the program assumes the file is in AWS S3 storage,
            and attempts to retrieve it via
            [boto3 client](https://boto3.amazonaws.com/v1/documentation/api/latest/index.html).

            If the `object_name` starts with `http` then the program knows that
            it is a file stored on the web. The program makes a simple
            [GET](https://developer.mozilla.org/en-US/docs/Web/HTTP/Methods/GET) request to get the file,
            then writes the contents of it to the specified destination.

            > Note: The current version of the program is designed to download files from the web in a straightforward
            manner. However, please be aware that the program may encounter limitations when dealing with URLs that
            require JavaScript or a session to be enabled. In such cases, the download method may fail.

            > We acknowledge these limitations and plan to enhance the method in future versions to ensure compatibility
            with a wider range of web file URLs. Our goal is to develop a robust solution capable of handling any and
            all web file URLs.

        Parameters
        ----------
        file_source: str
            `object_name`: file downloaded via object_name from cloud storage and saved to local storage
            object_name e.g. `"Data/{file_name}"`
            ---
            `URL file source`: If the file source starts with `http` then it is downloaded via `GET` request and
            saved to local storage
           URL file source e.g. `https://criptscripts.org/cript_graph_json/JSON/cao_protein.json`
        destination_path: str
            please provide a path with file name of where you would like the file to be saved
            on local storage.
            > If no path is specified, then by default it will download the file
            to the current working directory.

            > The destination path must include a file name and file extension
                e.g.: `~/Desktop/my_example_file_name.extension`

        Examples
        --------
        ```python
        from pathlib import Path

        desktop_path = (Path(__file__).parent / "cript_downloads" / "my_downloaded_file.txt").resolve()
        cript_api.download_file(file_url=my_file_source, destination_path=desktop_path)
        ```

        Raises
        ------
        FileNotFoundError
            In case the file could not be found because the file does not exist or the path given is incorrect

        Returns
        -------
        None
            Simply downloads the file
        """

        # if the file source is a URL
        if file_source.startswith("http"):
            download_file_from_url(url=file_source, destination_path=Path(destination_path).resolve())
            return

        # the file is stored in cloud storage and must be retrieved via object_name
        self._s3_client.download_file(Bucket=self._BUCKET_NAME, Key=file_source, Filename=destination_path)  # type: ignore

    def search(self, node_type: UUIDBaseNode, search_mode: SearchModes, value_to_search: Optional[str] = None, parent_node: Optional[UUIDBaseNode] = None) -> Paginator:
        """
        This method is used to perform search on the CRIPT platform.

        Essentially creates needed resources and passes it to paginator to get results from API
        and display them.

        Examples
        --------
        ???+ Example "Search by Node Type"
            ```python
            materials_paginator = cript_api.search(
                node_type=cript.Material,
                search_mode=cript.SearchModes.NODE_TYPE,
                value_to_search=None
            )
            ```

        ??? Example "Search by Contains name"
            ```python
            contains_name_paginator = cript_api.search(
                node_type=cript.Process,
                search_mode=cript.SearchModes.CONTAINS_NAME,
                value_to_search="poly"
            )
            ```

        ??? Example "Search by Exact Name"
            ```python
            exact_name_paginator = cript_api.search(
                node_type=cript.Project,
                search_mode=cript.SearchModes.EXACT_NAME,
                value_to_search="Sodium polystyrene sulfonate"
            )
            ```

        ??? Example "Search by UUID"
            ```python
            uuid_paginator = cript_api.search(
                node_type=cript.Collection,
                search_mode=cript.SearchModes.UUID,
                value_to_search="75fd3ee5-48c2-4fc7-8d0b-842f4fc812b7"
            )
            ```

        ??? Example "Search by BigSmiles"
            ```python
            paginator = cript_api.search(
                node_type=cript.Material,
                search_mode=cript.SearchModes.BIGSMILES,
                value_to_search="{[][$]CC(C)(C(=O)OCCCC)[$][]}"
            )
            ```

        ??? Example "Search child node type within parent"
            ```python
            all_materials_in_project_paginator = cript_api.search(
                node_type=cript.Material,   # the node type you want back
                search_mode=cript.SearchModes.CHILD_NODE_TYPE_WITHIN_PARENT,  # type of search
                parent_node=my_project_node # parent node to search through
            )
            ```

        ??? Example "Search child node type within parent"
            ```python
            materials_exact_name_in_project_paginator = cript_api.search(
                node_type=cript.Material,
                search_mode=cript.SearchModes.CHILD_WITH_EXACT_NAME_WITHIN_PARENT,
                value_to_search="N-Butyl-2-chlorobenzamide",
                parent_node=my_project_node
            )
            ```

        Parameters
        ----------
        node_type : UUIDBaseNode
            Type of node that you are searching for.
        search_mode : SearchModes
            Type of search you want to do. You can search by name, `UUID`, `EXACT_NAME`, etc.
            Refer to [valid search modes](../search_modes)
        value_to_search : Optional[str]
            What you are searching for can be either a value, and if you are only searching for
            a `NODE_TYPE` or a search mode that does not take a value
             then this value can be empty or `None` because it will not be used
             > Not applicable for all search modes
        parent_node: UUIDBaseNode default None
            The parent that you are searching through.
            > Not applicable for all search modes

        Raises
        ------
        ValueError
            Raised when required arguments are missing for a specific search mode, preventing a silent failure.

            Certain arguments are specific to different search modes. To ensure smooth API calls and avoid
            confusion, this function performs a *pre-call* check for the necessary arguments based on the chosen
            search mode. If a required argument is missing, a `ValueError` is raised.

            Example:
            ```python
            cript_api.search(node_type=cript.Material, search_mode=cript.SearchModes.EXACT_NAME)
            ```
            > This example will raise a `ValueError` since the `value_to_search` argument is missing, which is
            required for the `EXACT_NAME` SearchMode.

        Returns
        -------
        Paginator
            paginator object for the user to use to flip through pages of search results
        """

        # get node typ from class
        node_type = node_type.node_type_snake_case

        # always putting a page parameter of 0 for all search URLs
        page_number = 0

        api_endpoint: str = ""

        # requesting a page of some primary node
        if search_mode == SearchModes.NODE_TYPE:
            api_endpoint = f"{self._host}/{node_type}/"
            # not using `value_to_search`
            value_to_search = None

        elif search_mode == SearchModes.CONTAINS_NAME:
            if value_to_search is None:
                raise ValueError("`value_to_search` is needed for `SearchModes.CONTAINS_NAME`")

            api_endpoint = f"{self._host}/search/{node_type}/"

        elif search_mode == SearchModes.EXACT_NAME:
            if value_to_search is None:
                raise ValueError("`value_to_search` is needed for `SearchModes.EXACT_NAME`")

            api_endpoint = f"{self._host}/search/exact/{node_type}/"

        elif search_mode == SearchModes.UUID:
            api_endpoint = f"{self._host}/{node_type}/{value_to_search}/"
            # putting the value_to_search in the URL instead of a query
            value_to_search = None

        elif search_mode == SearchModes.BIGSMILES:
            if value_to_search is None:
                raise ValueError("`value_to_search` is needed for `SearchModes.BIGSMILES`")

            api_endpoint = f"{self._host}/search/bigsmiles/"

<<<<<<< HEAD
        elif search_mode == SearchModes.CHILD_NODE_TYPE_WITHIN_PARENT:
            if parent_node is None:
                raise ValueError("`parent_node` is needed for `SearchModes.CHILD_NODE_TYPE_WITHIN_PARENT`")

            api_endpoint = f"{self._host}/{parent_node.node_type}/{parent_node.uuid}/{node_type}/"
            # not using `value_to_search`
            value_to_search = None

        elif search_mode == SearchModes.CHILD_WITH_EXACT_NAME_WITHIN_PARENT:
            if value_to_search is None:
                raise ValueError("`value_to_search` is needed for `SearchModes.CHILD_WITH_EXACT_NAME_WITHIN_PARENT`")

            if parent_node is None:
                raise ValueError("`parent_node` is needed for `SearchModes.CHILD_WITH_EXACT_NAME_WITHIN_PARENT`")

            api_endpoint = f"{self._host}/search/exact/{parent_node.node_type}/{parent_node.uuid}/{node_type}/"

        assert api_endpoint != ""
=======
        # error handling if none of the API endpoints got hit
        else:
            raise RuntimeError("Internal Error: Failed to recognize any search modes. Please report this bug on https://github.com/C-Accel-CRIPT/Python-SDK/issues.")

        return Paginator(http_headers=self._http_headers, api_endpoint=api_endpoint, query=value_to_search, current_page_number=page_number)

    def delete(self, node) -> None:
        """
        Simply deletes the desired node from the CRIPT API and writes a log in the terminal that the node has been
        successfully deleted.

        Examples
        --------
        ```python
        api.delete(node=my_material_node)
        ```

        Notes
        -----
        After the node has been successfully deleted, a log is written to the terminal if `cript.API.verbose = True`

        ```bash
        INFO: Deleted `Data` with UUID of `80bfc642-157e-4692-a547-97c470725397` from CRIPT API.
        ```

        Warnings
        --------
        After successfully deleting a node from the API, keep in mind that your local Project node in your script
        may still contain outdated data as it has not been synced with the API.

        To ensure you have the latest data, follow these steps:

        1. Fetch the newest Project node from the API using the [`cript.API.search()`](./#cript.api.api.API.search) provided by the SDK.
        1. Deserialize the retrieved data into a new Project node using the [`load_nodes_from_json`](../../utility_functions/#cript.nodes.util.load_nodes_from_json) utility function.
        1. Replace your old Project node with the new one in your script for accurate and up-to-date information.

        Parameters
        ----------
        node: UUIDBaseNode
            The node that you want to delete

        Raises
        ------
        APIError
            If the API responds with anything other than HTTP status 200, then the CRIPT Python SDK raises `APIError`
            `APIError` is raised in case the API cannot delete the specified node.
            Such cases can happen if you do not have permission to delete the node
            or if the node is actively being used elsewhere in CRIPT platform and the API cannot delete it.

        Returns
        -------
        None
        """

        delete_node_api_url: str = f"{self._host}/{node.node_type_snake_case}/{node.uuid}/"

        response: Dict = requests.delete(headers=self._http_headers, url=delete_node_api_url, timeout=_API_TIMEOUT).json()

        if response["code"] != 200:
            raise APIError(api_error=str(response), http_method="DELETE", api_url=delete_node_api_url)
>>>>>>> 8df4f1b9

        self.logger.info(f"Deleted `{node.node_type}` with UUID of `{node.uuid}` from CRIPT API.")<|MERGE_RESOLUTION|>--- conflicted
+++ resolved
@@ -1088,7 +1088,6 @@
 
             api_endpoint = f"{self._host}/search/bigsmiles/"
 
-<<<<<<< HEAD
         elif search_mode == SearchModes.CHILD_NODE_TYPE_WITHIN_PARENT:
             if parent_node is None:
                 raise ValueError("`parent_node` is needed for `SearchModes.CHILD_NODE_TYPE_WITHIN_PARENT`")
@@ -1106,8 +1105,6 @@
 
             api_endpoint = f"{self._host}/search/exact/{parent_node.node_type}/{parent_node.uuid}/{node_type}/"
 
-        assert api_endpoint != ""
-=======
         # error handling if none of the API endpoints got hit
         else:
             raise RuntimeError("Internal Error: Failed to recognize any search modes. Please report this bug on https://github.com/C-Accel-CRIPT/Python-SDK/issues.")
@@ -1168,6 +1165,5 @@
 
         if response["code"] != 200:
             raise APIError(api_error=str(response), http_method="DELETE", api_url=delete_node_api_url)
->>>>>>> 8df4f1b9
 
         self.logger.info(f"Deleted `{node.node_type}` with UUID of `{node.uuid}` from CRIPT API.")