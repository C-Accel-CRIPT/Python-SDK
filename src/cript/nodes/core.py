--- conflicted
+++ resolved
@@ -13,16 +13,6 @@
     return "_:" + str(uuid.uuid4())
 
 
-class classproperty(object):
-    def __init__(self, f):
-        self.f = f
-
-    def __get__(self, obj, owner):
-        if obj is None:
-            return self.f(owner)
-        return self.f(obj)
-
-
 class BaseNode(ABC):
     """
     This abstract class is the base of all CRIPT nodes.
@@ -38,21 +28,9 @@
 
     _json_attrs: JsonAttributes = JsonAttributes()
 
-<<<<<<< HEAD
-    @classproperty
-    def node_type(self):
-        name = type(self).__name__
-        if name == "ABCMeta":
-            name = self.__name__
-        return name
-
-    def __init__(self):
-        self._json_attrs = replace(self._json_attrs, node=[self.node_type])
-=======
     def __init__(self, node):
         uid = get_new_uid()
         self._json_attrs = replace(self._json_attrs, node=[node], uid=uid)
->>>>>>> a1e463a3
 
     def __str__(self) -> str:
         """
@@ -86,10 +64,6 @@
         -------
         Exception with more error information.
         """
-        from cript.api.api import _get_global_cached_api
-
-        current_api = _get_global_cached_api()
-        current_api._is_node_schema_valid(self.json)
 
         pass
 
@@ -168,12 +142,8 @@
         if handled_ids is not None:
             NodeEncoder.handled_ids = handled_ids
         try:
-<<<<<<< HEAD
-            return json.dumps(self, cls=NodeEncoder, sort_keys=True)
-=======
             self.validate()
             return ReturnTuple(json.dumps(self, cls=NodeEncoder, **kwargs), NodeEncoder.handled_ids)
->>>>>>> a1e463a3
         except Exception as exc:
             raise CRIPTJsonSerializationError(str(type(self)), self._json_attrs) from exc
         finally:
