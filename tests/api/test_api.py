import json
import tempfile

import pytest
import requests

import cript
from cript.api.exceptions import InvalidVocabulary
from cript.nodes.exceptions import CRIPTNodeSchemaError


def test_create_api(cript_api: cript.API) -> None:
    """
    tests that an API object can be successfully created with host and token
    """
    api = cript.API(host=None, token=None)

    # assertions
    assert api is not None
    assert isinstance(api, cript.API)


def test_api_with_invalid_host() -> None:
    """
    this mostly tests the _prepare_host() function to be sure it is working as expected
    * attempting to create an api client with invalid host appropriately throws a `CRIPTConnectionError`
    * giving a host that does not start with http such as "criptapp.org" should throw an InvalidHostError
    """
    with pytest.raises((requests.ConnectionError, cript.api.exceptions.CRIPTConnectionError)):
        cript.API("https://some_invalid_host", "123456789")

    with pytest.raises(cript.api.exceptions.InvalidHostError):
        cript.API("no_http_host.org", "123456789")


# def test_api_context(cript_api: cript.API) -> None:
#     assert cript.api.api._global_cached_api is not None
#     assert cript.api.api._get_global_cached_api() is not None

# def test_api_context(cript_api: cript.API) -> None:
#     assert cript.api.api._global_cached_api is not None
#     assert cript.api.api._get_global_cached_api() is not None


def test_config_file(cript_api: cript.API) -> None:
    """
    test if the api can read configurations from `config.json`
    """

    config_file_texts = {"host": "https://development.api.mycriptapp.org", "token": "I am token"}

    with tempfile.NamedTemporaryFile(mode="w+t", suffix=".json", delete=False) as temp_file:
        # absolute file path
        config_file_path = temp_file.name

        # write JSON to temporary file
        temp_file.write(json.dumps(config_file_texts))

        # force text to be written to file
        temp_file.flush()

        api = cript.API(config_file_path=config_file_path)

        assert api._host == config_file_texts["host"] + "/api/v1"
        assert api._token == config_file_texts["token"]


def test_get_db_schema_from_api(cript_api: cript.API) -> None:
    """
    tests that the Python SDK can successfully get the db schema from API
    """
    db_schema = cript_api._get_db_schema()

    assert bool(db_schema)
    assert isinstance(db_schema, dict)

<<<<<<< HEAD
    # TODO this is constantly changing, so we can't check it for now.
    # total_fields_in_db_schema = 69
    # assert len(db_schema["$defs"]) == total_fields_in_db_schema
=======
    total_fields_in_db_schema = 70
    assert len(db_schema["$defs"]) == total_fields_in_db_schema
>>>>>>> 31303a07


def test_is_node_schema_valid(cript_api: cript.API) -> None:
    """
    test that a CRIPT node can be correctly validated and invalidated with the db schema

    * test a couple of nodes to be sure db schema validation is working fine
        * material node
        * file node
    * test db schema validation with an invalid node, and it should be invalid

    Notes
    -----
    * does not test if serialization/deserialization works correctly,
    just tests if the node schema can work correctly if serialization was correct
    """

    # ------ invalid node schema------
    invalid_schema = {"invalid key": "invalid value", "node": ["Material"]}

    with pytest.raises(CRIPTNodeSchemaError):
        cript_api._is_node_schema_valid(node_json=json.dumps(invalid_schema))

    # ------ valid material schema ------
    # valid material node
    valid_material_dict = {"node": ["Material"], "name": "0.053 volume fraction CM gel", "uid": "_:0.053 volume fraction CM gel"}

    # convert dict to JSON string because method expects JSON string
    assert cript_api._is_node_schema_valid(node_json=json.dumps(valid_material_dict)) is True
    # ------ valid file schema ------
    valid_file_dict = {
        "node": ["File"],
        "source": "https://criptapp.org",
        "type": "calibration",
        "extension": ".csv",
        "data_dictionary": "my file's data dictionary",
    }

    # convert dict to JSON string because method expects JSON string
    assert cript_api._is_node_schema_valid(node_json=json.dumps(valid_file_dict)) is True


def test_get_vocabulary_by_category(cript_api: cript.API) -> None:
    """
    tests if a vocabulary can be retrieved by category
    1. tests response is a list of dicts as expected
    1. create a new list of just material identifiers
    1. tests that the fundamental identifiers exist within the API vocabulary response

    Warnings
    --------
    This test only gets the vocabulary category for "material_identifier_key" and does not test all the possible
    CRIPT controlled vocabulary
    """

    material_identifier_vocab_list = cript_api.get_vocab_by_category(cript.ControlledVocabularyCategories.MATERIAL_IDENTIFIER_KEY)

    # test response is a list of dicts
    assert isinstance(material_identifier_vocab_list, list)

    material_identifiers = [identifier["name"] for identifier in material_identifier_vocab_list]

    # assertions
    assert "bigsmiles" in material_identifiers
    assert "smiles" in material_identifiers
    assert "pubchem_cid" in material_identifiers


def test_get_controlled_vocabulary_from_api(cript_api: cript.API) -> None:
    """
    checks if it can successfully get the controlled vocabulary list from CRIPT API
    """
    number_of_vocab_categories = 26
    vocab = cript_api._get_vocab()

    # assertions
    # check vocabulary list is not empty
    assert bool(vocab) is True
    assert len(vocab) == number_of_vocab_categories


def test_is_vocab_valid(cript_api: cript.API) -> None:
    """
    tests if the method for vocabulary is validating and invalidating correctly

    * test with custom key to check it automatically gives valid
    * test with a few vocabulary_category and vocabulary_words
        * valid category and valid vocabulary word
    * test that invalid category throws the correct error
        * invalid category and valid vocabulary word
    * test that invalid vocabulary word throws the correct error
        * valid category and invalid vocabulary word
    tests invalid category and invalid vocabulary word
    """
    # custom vocab
    assert cript_api._is_vocab_valid(vocab_category=cript.ControlledVocabularyCategories.ALGORITHM_KEY, vocab_word="+my_custom_key") is True

    # valid vocab category and valid word
    assert cript_api._is_vocab_valid(vocab_category=cript.ControlledVocabularyCategories.FILE_TYPE, vocab_word="calibration") is True
    assert cript_api._is_vocab_valid(vocab_category=cript.ControlledVocabularyCategories.QUANTITY_KEY, vocab_word="mass") is True
    assert cript_api._is_vocab_valid(vocab_category=cript.ControlledVocabularyCategories.UNCERTAINTY_TYPE, vocab_word="fwhm") is True

    # valid vocab category but invalid vocab word
    with pytest.raises(InvalidVocabulary):
        cript_api._is_vocab_valid(vocab_category=cript.ControlledVocabularyCategories.FILE_TYPE, vocab_word="some_invalid_word")


# TODO get save to work with the API
# def test_api_save_project(cript_api: cript.API, simple_project_node) -> None:
#     """
#     Tests if API object can successfully save a node
#     """
#     cript_api.save(simple_project_node)

# TODO get the search tests to pass on GitHub
# def test_api_search_node_type(cript_api: cript.API) -> None:
#     """
#     tests the api.search() method with just a node type material search
#
#     Notes
#     -----
#     * also tests that it can go to the next page and previous page
#     * later this test should be expanded to test things that it should expect an error for as well.
#     * test checks if there are at least 5 things in the paginator
#         *  each page should have a max of 10 results and there should be close to 5k materials in db,
#         * more than enough to at least have 5 in the paginator
#     """
#
#     materials_paginator = cript_api.search(node_type=cript.Material, search_mode=cript.SearchModes.NODE_TYPE, value_to_search=None)
#
#     # test search results
#     assert isinstance(materials_paginator, Paginator)
#     assert len(materials_paginator.current_page_results) > 5
#     assert materials_paginator.current_page_results[0]["name"] == "(2-Chlorophenyl) 2,4-dichlorobenzoate"
#
#     # tests that it can correctly go to the next page
#     materials_paginator.next_page()
#     assert len(materials_paginator.current_page_results) > 5
#     assert materials_paginator.current_page_results[0]["name"] == "2,4-Dichloro-N-(1-methylbutyl)benzamide"
#
#     # tests that it can correctly go to the previous page
#     materials_paginator.previous_page()
#     assert len(materials_paginator.current_page_results) > 5
#     assert materials_paginator.current_page_results[0]["name"] == "(2-Chlorophenyl) 2,4-dichlorobenzoate"
#
#
# def test_api_search_contains_name(cript_api: cript.API) -> None:
#     """
#     tests that it can correctly search with contains name mode
#     searches for a material that contains the name "poly"
#     """
#     contains_name_paginator = cript_api.search(node_type=cript.Material, search_mode=cript.SearchModes.CONTAINS_NAME, value_to_search="poly")
#
#     assert isinstance(contains_name_paginator, Paginator)
#     assert len(contains_name_paginator.current_page_results) > 5
#     assert contains_name_paginator.current_page_results[0]["name"] == "Pilocarpine polyacrylate"
#
#
# def test_api_search_exact_name(cript_api: cript.API) -> None:
#     """
#     tests search method with exact name search
#     searches for material "Sodium polystyrene sulfonate"
#     """
#     exact_name_paginator = cript_api.search(node_type=cript.Material, search_mode=cript.SearchModes.EXACT_NAME, value_to_search="Sodium polystyrene sulfonate")
#
#     assert isinstance(exact_name_paginator, Paginator)
#     assert len(exact_name_paginator.current_page_results) == 1
#     assert exact_name_paginator.current_page_results[0]["name"] == "Sodium polystyrene sulfonate"
#
#
# def test_api_search_uuid(cript_api: cript.API) -> None:
#     """
#     tests search with UUID
#     searches for Sodium polystyrene sulfonate material that has a UUID of "fcc6ed9d-22a8-4c21-bcc6-25a88a06c5ad"
#     """
#     uuid_to_search = "fcc6ed9d-22a8-4c21-bcc6-25a88a06c5ad"
#
#     uuid_paginator = cript_api.search(node_type=cript.Material, search_mode=cript.SearchModes.UUID, value_to_search=uuid_to_search)
#
#     assert isinstance(uuid_paginator, Paginator)
#     assert len(uuid_paginator.current_page_results) == 1
#     assert uuid_paginator.current_page_results[0]["name"] == "Sodium polystyrene sulfonate"
#     assert uuid_paginator.current_page_results[0]["uuid"] == uuid_to_search


def test_api_update_material(cript_api: cript.API) -> None:
    """
    Tests if the API can get a material and then update it and save it in the database,
    and after save it gets the material again and checks if the update was done successfully.
    """
    pass


def test_api_delete_material(cript_api: cript.API) -> None:
    """
    Tests if API can successfully delete a material.
    After deleting it from the backend, it tries to get it, and it should not be able to
    """
    pass


def test_get_my_user_node_from_api(cript_api: cript.API) -> None:
    """
    tests that the Python SDK can successfully get the user node associated with the API Token
    """
    pass


def test_get_my_group_node_from_api(cript_api: cript.API) -> None:
    """
    tests that group node that is associated with their API Token can be gotten correctly
    """
    pass


def test_get_my_projects_from_api(cript_api: cript.API) -> None:
    """
    get a page of project nodes that is associated with the API token
    """
    pass<|MERGE_RESOLUTION|>--- conflicted
+++ resolved
@@ -74,14 +74,10 @@
     assert bool(db_schema)
     assert isinstance(db_schema, dict)
 
-<<<<<<< HEAD
     # TODO this is constantly changing, so we can't check it for now.
     # total_fields_in_db_schema = 69
     # assert len(db_schema["$defs"]) == total_fields_in_db_schema
-=======
-    total_fields_in_db_schema = 70
-    assert len(db_schema["$defs"]) == total_fields_in_db_schema
->>>>>>> 31303a07
+
 
 
 def test_is_node_schema_valid(cript_api: cript.API) -> None:
