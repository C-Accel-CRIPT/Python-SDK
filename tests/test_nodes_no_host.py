import pytest

import cript
from cript.nodes.exceptions import CRIPTNodeSchemaError


def get_parameter():
    parameter = cript.Parameter("update_frequency", 1000.0, "1/ns")
    return parameter


def get_parameter_string():
    ret_str = "{'node': 'Parameter', 'key': 'update_frequency',"
    ret_str += " 'value': 1000.0, 'unit': '1/ns'}"
    return ret_str.replace("'", '"')


def get_algorithm():
    algorithm = cript.Algorithm("mc_barostat", "barostat")
    return algorithm


def get_algorithm_string():
    ret_str = "{'node': 'Algorithm', 'key': 'mc_barostat', 'type': 'barostat',"
    ret_str += " 'parameter': [], 'citation': []}"
    return ret_str.replace("'", '"')


def test_parameter():
    p = get_parameter()
    p_str = p.json
    assert p_str == get_parameter_string()
    p = cript.load_nodes_from_json(p_str)
    assert p_str == get_parameter_string()

    p.key = "advanced_sampling"
    assert p.key == "advanced_sampling"
    p.value = 15.0
    assert p.value == 15.0
    with pytest.raises(CRIPTNodeSchemaError):
        p.value = None
    assert p.value == 15.0
    p.unit = "m"
    assert p.unit == "m"


def test_algorithm():
    a = get_algorithm()
    a_str = a.json
    assert a_str == get_algorithm_string()
    a.parameter += [get_parameter()]
    a_str = get_algorithm_string()
    a_str2 = a_str.replace('parameter": []', f'parameter": [{get_parameter_string()}]')
    assert a_str2 == a.json

    a2 = cript.load_nodes_from_json(a_str2)
    assert a_str2 == a2.json

    a.key = "berendsen"
    assert a.key == "berendsen"
    a.type = "integration"
    assert a.type == "integration"

<<<<<<< HEAD
    #Add citation test, once we have citation implemted

def test_search():
    a = get_algorithm()
    find_algorithms = a.find_children({"node": "Algorithm", "key":"mc_barostat"})
    assert find_algorithms == [a]
    find_algorithms = a.find_children({"node": "Algorithm", "key":"mc"})
    assert find_algorithms == []

    p1 = get_parameter()
    p2 = get_parameter()
    p2.key = "advanced_sampling"
    p2.value = 15.
    p2.unit = "m"
    a.parameter += [p1, p2]

    find_parameter = a.find_children({"key": "advanced_sampling"})
    assert find_parameter == [p2]

    find_parameter = a.find_children({"key": "update_frequency"})
    assert find_parameter == [p1]

    find_parameter = a.find_children({"key": "update"})
    assert find_parameter == []

    find_algorithms = a.find_children({"parameter": {"key":"advanced_sampling"}})
    assert find_algorithms == [a]
    find_algorithms = a.find_children({"parameter": [{"key":"advanced_sampling"}, {"key": "update_frequency"}]})
    assert find_algorithms == [a]

    find_algorithms = a.find_children({"parameter": [{"key":"advanced_sampling"}, {"key": "update_frequency"}, {"foo": "bar"}]})
=======
    # Add citation test, once we have citation implemted


def test_local_search():
    a = get_algorithm()

    # Check if we can use search to find the algoritm node, but specifying node and key
    find_algorithms = a.find_children({"node": "Algorithm", "key": "mc_barostat"})
    assert find_algorithms == [a]
    # Check if it corretcly exclude the algorithm if key is specified to non-existent value
    find_algorithms = a.find_children({"node": "Algorithm", "key": "mc"})
    assert find_algorithms == []

    # Adding 2 separate parameters to test deeper search
    p1 = get_parameter()
    p2 = get_parameter()
    p2.key = "advanced_sampling"
    p2.value = 15.0
    p2.unit = "m"
    a.parameter += [p1, p2]

    # Test if we can find a specific one of the parameters
    find_parameter = a.find_children({"key": "advanced_sampling"})
    assert find_parameter == [p2]

    # Test to find the other parameter
    find_parameter = a.find_children({"key": "update_frequency"})
    assert find_parameter == [p1]

    # Test if correctly find no paramter if we are searching for a non-existent parameter
    find_parameter = a.find_children({"key": "update"})
    assert find_parameter == []

    # Test nested search. Here we are looking for any node that has a child node parameter as specified.
    find_algorithms = a.find_children({"parameter": {"key": "advanced_sampling"}})
    assert find_algorithms == [a]
    # Same as before, but specifiying two children that have to be present (AND condition)
    find_algorithms = a.find_children({"parameter": [{"key": "advanced_sampling"}, {"key": "update_frequency"}]})
    assert find_algorithms == [a]

    # Test that the main node is correctly excluded if we specify an additionally non-existent paramter
    find_algorithms = a.find_children(
        {"parameter": [{"key": "advanced_sampling"}, {"key": "update_frequency"}, {"foo": "bar"}]}
    )
>>>>>>> 5df5bdf3
    assert find_algorithms == []<|MERGE_RESOLUTION|>--- conflicted
+++ resolved
@@ -61,41 +61,7 @@
     a.type = "integration"
     assert a.type == "integration"
 
-<<<<<<< HEAD
-    #Add citation test, once we have citation implemted
-
-def test_search():
-    a = get_algorithm()
-    find_algorithms = a.find_children({"node": "Algorithm", "key":"mc_barostat"})
-    assert find_algorithms == [a]
-    find_algorithms = a.find_children({"node": "Algorithm", "key":"mc"})
-    assert find_algorithms == []
-
-    p1 = get_parameter()
-    p2 = get_parameter()
-    p2.key = "advanced_sampling"
-    p2.value = 15.
-    p2.unit = "m"
-    a.parameter += [p1, p2]
-
-    find_parameter = a.find_children({"key": "advanced_sampling"})
-    assert find_parameter == [p2]
-
-    find_parameter = a.find_children({"key": "update_frequency"})
-    assert find_parameter == [p1]
-
-    find_parameter = a.find_children({"key": "update"})
-    assert find_parameter == []
-
-    find_algorithms = a.find_children({"parameter": {"key":"advanced_sampling"}})
-    assert find_algorithms == [a]
-    find_algorithms = a.find_children({"parameter": [{"key":"advanced_sampling"}, {"key": "update_frequency"}]})
-    assert find_algorithms == [a]
-
-    find_algorithms = a.find_children({"parameter": [{"key":"advanced_sampling"}, {"key": "update_frequency"}, {"foo": "bar"}]})
-=======
     # Add citation test, once we have citation implemted
-
 
 def test_local_search():
     a = get_algorithm()
@@ -138,5 +104,4 @@
     find_algorithms = a.find_children(
         {"parameter": [{"key": "advanced_sampling"}, {"key": "update_frequency"}, {"foo": "bar"}]}
     )
->>>>>>> 5df5bdf3
     assert find_algorithms == []